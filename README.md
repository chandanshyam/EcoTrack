--- conflicted
+++ resolved
@@ -5,10 +5,6 @@
 ## Features
 
 - 🌱 **Sustainable Route Planning** - AI-powered analysis of transport options
-<<<<<<< HEAD
-- 🚍 **Real Transit Data Integration** - Live bus/train schedules powered by OpenTripPlanner
-=======
->>>>>>> 5bb57ee0
 - 📊 **Carbon Footprint Tracking** - Real-time emissions calculations and comparisons
 - 💰 **Fare Information** - Actual ticket prices and cost comparisons
 - 📈 **Travel Analytics** - Comprehensive sustainability metrics and insights
