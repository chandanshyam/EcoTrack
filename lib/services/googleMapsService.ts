<<<<<<< HEAD
import { Location, RouteOption, TransportMode, TransportSegment } from '@/lib/types';
=======
import { Location, RouteOption, TransportMode, TransportSegment, TransitDetails } from '@/lib/types';
>>>>>>> 5bb57ee0

interface GoogleMapsDirectionsResponse {
  routes: GoogleMapsRoute[];
  status: string;
  error_message?: string;
}

interface GoogleMapsRoute {
  legs: GoogleMapsLeg[];
  overview_polyline: {
    points: string;
  };
  summary: string;
  warnings: string[];
  duration: {
    text: string;
    value: number;
  };
  duration_in_traffic?: {
    text: string;
    value: number;
  };
  distance: {
    text: string;
    value: number;
  };
}

interface GoogleMapsLeg {
  distance: {
    text: string;
    value: number;
  };
  duration: {
    text: string;
    value: number;
  };
  start_address: string;
  end_address: string;
  start_location: {
    lat: number;
    lng: number;
  };
  end_location: {
    lat: number;
    lng: number;
  };
  steps: GoogleMapsStep[];
}

interface GoogleMapsStep {
  distance: {
    text: string;
    value: number;
  };
  duration: {
    text: string;
    value: number;
  };
  travel_mode: string;
  instructions: string;
<<<<<<< HEAD
  transit_details?: {
    arrival_stop: {
      name: string;
      location: {
        lat: number;
        lng: number;
      };
    };
    departure_stop: {
      name: string;
      location: {
        lat: number;
        lng: number;
      };
    };
    arrival_time: {
      text: string;
      value: number;  // Unix timestamp
      time_zone: string;
    };
    departure_time: {
      text: string;
      value: number;  // Unix timestamp
      time_zone: string;
    };
    headsign: string;
    headway?: number;  // Time between departures in seconds
    line: {
      agencies: Array<{
        name: string;
        url?: string;
        phone?: string;
      }>;
      name: string;
      short_name?: string;
      color?: string;      // Hex color
      text_color?: string; // Hex color
      vehicle: {
        name: string;
        type: string;     // BUS, SUBWAY, TRAIN, TRAM, etc.
        icon?: string;    // URL to icon
        local_icon?: string;
      };
    };
    num_stops: number;
=======
  polyline?: {
    points: string;
  };
  transit_details?: {
    arrival_stop: {
      name: string;
    };
    departure_stop: {
      name: string;
    };
    arrival_time?: {
      text: string;
      value: number;
    };
    departure_time?: {
      text: string;
      value: number;
    };
    line: {
      name: string;
      short_name?: string;
      agencies?: Array<{
        name: string;
        url?: string;
      }>;
      vehicle: {
        type: string;
        name?: string;
      };
    };
    num_stops: number;
    fare?: {
      value: number;
      currency: string;
      text: string;
    };
>>>>>>> 5bb57ee0
  };
}

interface GoogleMapsGeocodingResponse {
  results: GoogleMapsGeocodingResult[];
  status: string;
  error_message?: string;
}

interface GoogleMapsGeocodingResult {
  formatted_address: string;
  geometry: {
    location: {
      lat: number;
      lng: number;
    };
  };
  place_id: string;
}

import { CarbonCalculationService } from './carbonCalculationService';
import { routeCache, locationCache, generateRouteKey, withCache } from '@/lib/utils/cache';
<<<<<<< HEAD

// cost estimates per km
const COST_FACTORS = {
  [TransportMode.CAR]: 0.56,
  [TransportMode.TRAIN]: 0.15,
  [TransportMode.BUS]: 0.10,
  [TransportMode.PLANE]: 0.25,
=======
import { findNearestAirport, findAirportByAddress } from '@/lib/utils/airportCodes';

// Accurate cost estimates per mile
const COST_FACTORS: Record<TransportMode, number> = {
  [TransportMode.CAR]: 0.23, // $0.23 per mile (average total cost including gas, maintenance, depreciation)
  [TransportMode.BUS]: 0.09, // $0.09 per mile (median of $0.06-$0.12)
  [TransportMode.TRAIN]: 0.055, // $0.055 per mile (median of $0.03-$0.08)
  [TransportMode.PLANE]: 0.25, // $0.25 per mile (average, varies by distance)
};

// Calculate accurate flight costs based on distance brackets
const getFlightCostPerMile = (distanceMiles: number): number => {
  if (distanceMiles < 250) {
    return 0.82; // $0.82 per mile for short flights
  } else if (distanceMiles <= 2000) {
    return 0.25; // $0.25 per mile for medium flights
  } else {
    return 0.15; // $0.15 per mile for long flights
  }
>>>>>>> 5bb57ee0
};

class GoogleMapsService {
  private readonly apiKey: string;
  private readonly baseUrl = 'https://maps.googleapis.com/maps/api';

  constructor() {
    // Only use server-side env var - this service should never be instantiated in the browser
    this.apiKey = process.env.GOOGLE_MAPS_API_KEY || '';
  }

  private checkApiKey(): void {
    if (!this.apiKey) {
      throw new Error('Google Maps API key required. This service must only be used server-side.');
<<<<<<< HEAD
    }
  }

  /**
   * Map Google Maps vehicle types to our basic TransportMode enum
   * All rail-based transit (subway, metro, tram, train) → TRAIN
   * Buses → BUS
   */
  private mapVehicleTypeToTransportMode(vehicleType: string): TransportMode {
    const type = vehicleType.toUpperCase();

    // Map all buses to BUS
    if (type.includes('BUS')) {
      return TransportMode.BUS;
=======
>>>>>>> 5bb57ee0
    }

    // Map all rail-based transit to TRAIN
    // This includes: subway, metro, tram, light rail, heavy rail, commuter train, etc.
    const railTypes = ['SUBWAY', 'METRO', 'TRAM', 'RAIL', 'TRAIN', 'MONORAIL', 'LIGHT_RAIL', 'HEAVY_RAIL'];
    if (railTypes.some(railType => type.includes(railType))) {
      return TransportMode.TRAIN;
    }

    // Default to train for other transit types
    return TransportMode.TRAIN;
  }

<<<<<<< HEAD
  /**
   * Map travel mode string to our TransportMode
   */
  private mapTravelModeToTransportMode(travelMode: string): TransportMode {
    const mode = travelMode.toUpperCase();
    switch (mode) {
      case 'DRIVING':
        return TransportMode.CAR;
      case 'WALKING':
      case 'BICYCLING':
        // For walking/biking segments in transit routes, we'll skip them in the segments
        // or treat them as part of the transit journey
        return TransportMode.TRAIN; // Will be filtered or handled specially
      case 'TRANSIT':
        return TransportMode.TRAIN; // Default, will be refined by vehicle type
      default:
        return TransportMode.CAR;
    }
  }

=======
>>>>>>> 5bb57ee0
  async geocodeAddress(address: string): Promise<Location> {
    const cacheKey = `geocode:${address.toLowerCase().trim()}`;
    const cached = locationCache.get(cacheKey);
    if (cached) {
      return cached;
    }

    this.checkApiKey();
    const url = `${this.baseUrl}/geocode/json?address=${encodeURIComponent(address)}&key=${this.apiKey}`;

    try {
      const response = await fetch(url);
      const data: GoogleMapsGeocodingResponse = await response.json();

      if (data.status !== 'OK' || !data.results.length) {
        throw new Error(`Geocoding failed: ${data.error_message || data.status}`);
      }

      const result = data.results[0];
      const location = {
        address: result.formatted_address,
        coordinates: {
          lat: result.geometry.location.lat,
          lng: result.geometry.location.lng,
        },
      };

      locationCache.set(cacheKey, location);
      return location;
    } catch (error) {
      console.error('Geocoding error:', error);
      throw new Error(`Failed to geocode address: ${address}`);
    }
  }

  async calculateRoutes(
    origin: string,
    destination: string,
    transportModes: TransportMode[] = [TransportMode.CAR, TransportMode.TRAIN, TransportMode.BUS],
    travelDate?: string
  ): Promise<RouteOption[]> {
    const cacheKey = generateRouteKey(origin, destination, transportModes.map(m => m.toString()));
    const cached = routeCache.get(cacheKey);
    if (cached) {
      return cached;
    }

    this.checkApiKey();
    const routes: RouteOption[] = [];

    const [originLoc, destLoc] = await Promise.all([
      this.geocodeAddress(origin),
      this.geocodeAddress(destination),
    ]);

<<<<<<< HEAD
=======
    // Calculate direct routes for each mode
>>>>>>> 5bb57ee0
    for (const mode of transportModes) {
      try {
        const route = await this.calculateSingleRoute(
          originLoc,
          destLoc,
          mode,
          travelDate
        );
        if (route) {
          routes.push(route);
        }
      } catch (error) {
        console.warn(`Failed to calculate route for ${mode}:`, error);
      }
    }

    const sorted = routes.sort((a, b) => b.sustainabilityScore - a.sustainabilityScore);
    routeCache.set(cacheKey, sorted);
    return sorted;
  }

  // get actual transit time (in-vehicle only)
  private calculateTransitOnlyDuration(route: GoogleMapsRoute): number {
    let transitTime = 0;

    for (const leg of route.legs) {
      for (const step of leg.steps) {
        if (step.travel_mode === 'TRANSIT' && step.transit_details) {
          transitTime += step.duration.value;
        }
      }
    }

    return transitTime / 60; // convert to minutes
<<<<<<< HEAD
  }

  /**
   * Parse all segments from a Google Maps route
   * This breaks down multi-modal trips into individual transit segments with full transit details
   * Note: Walking/biking segments are included but with zero emissions
   */
  private parseSegmentsFromRoute(route: GoogleMapsRoute): TransportSegment[] {
    const segments: TransportSegment[] = [];

    for (const leg of route.legs) {
      for (const step of leg.steps) {
        const distanceKm = step.distance.value / 1000;
        const durationMinutes = step.duration.value / 60;

        // Skip very short walking segments (< 50m) to reduce clutter
        if (step.travel_mode === 'WALKING' && step.distance.value < 50) {
          continue;
        }

        // Determine transport mode
        let mode: TransportMode;
        let isWalkingOrBiking = false;

        if (step.travel_mode === 'TRANSIT' && step.transit_details) {
          mode = this.mapVehicleTypeToTransportMode(step.transit_details.line.vehicle.type);
        } else if (step.travel_mode === 'WALKING' || step.travel_mode === 'BICYCLING') {
          // For walking/biking in transit routes, mark as part of transit but track separately
          mode = TransportMode.TRAIN; // Use train as placeholder, but mark as walking
          isWalkingOrBiking = true;
        } else {
          mode = this.mapTravelModeToTransportMode(step.travel_mode);
        }

        // Calculate emissions (zero for walking/biking)
        const carbonEmission = isWalkingOrBiking ? 0 :
          distanceKm * CarbonCalculationService.getEmissionFactor(mode, undefined, distanceKm);

        // Estimate cost (zero for walking/biking)
        const cost = isWalkingOrBiking ? 0 :
          (COST_FACTORS[mode] ? distanceKm * COST_FACTORS[mode] : 0);

        // Build transit details if available
        let transitDetails;
        if (step.transit_details) {
          const td = step.transit_details;
          transitDetails = {
            lineName: td.line.name,
            lineShortName: td.line.short_name,
            lineColor: td.line.color,
            lineTextColor: td.line.text_color,
            agencyName: td.line.agencies?.[0]?.name,
            agencyUrl: td.line.agencies?.[0]?.url,
            agencyPhone: td.line.agencies?.[0]?.phone,
            departureStop: {
              name: td.departure_stop.name,
              location: td.departure_stop.location,
            },
            arrivalStop: {
              name: td.arrival_stop.name,
              location: td.arrival_stop.location,
            },
            departureTime: td.departure_time ? new Date(td.departure_time.value * 1000) : undefined,
            arrivalTime: td.arrival_time ? new Date(td.arrival_time.value * 1000) : undefined,
            departureTimeText: td.departure_time?.text,
            arrivalTimeText: td.arrival_time?.text,
            headsign: td.headsign,
            numStops: td.num_stops,
            vehicleType: td.line.vehicle.type,
            vehicleIcon: td.line.vehicle.icon,
            headway: td.headway,
          };
        }

        const segment: TransportSegment = {
          mode,
          duration: durationMinutes,
          distance: distanceKm,
          carbonEmission,
          cost,
          provider: transitDetails?.agencyName || this.getProviderName(mode),
          transitDetails,
          instructions: isWalkingOrBiking ? `${step.travel_mode === 'WALKING' ? 'Walk' : 'Bike'}: ${step.instructions}` : step.instructions,
        };

        segments.push(segment);
      }
    }

    return segments;
  }

=======
  }

  // Detect actual transit vehicle types in route
  private detectActualTransitModes(route: GoogleMapsRoute): Set<string> {
    const modes = new Set<string>();

    for (const leg of route.legs) {
      for (const step of leg.steps) {
        if (step.travel_mode === 'TRANSIT' && step.transit_details?.line?.vehicle?.type) {
          modes.add(step.transit_details.line.vehicle.type.toUpperCase());
        }
      }
    }

    return modes;
  }

  // Extract transit details from route (combines all transit steps)
  private extractTransitDetails(route: GoogleMapsRoute): TransitDetails | undefined {
    const transitSteps = [];

    for (const leg of route.legs) {
      for (const step of leg.steps) {
        if (step.travel_mode === 'TRANSIT' && step.transit_details) {
          transitSteps.push(step);
        }
      }
    }

    if (transitSteps.length === 0) {
      return undefined;
    }

    // Get the primary (longest) transit segment
    const primaryTransit = transitSteps.reduce((longest, current) => {
      return current.duration.value > longest.duration.value ? current : longest;
    }, transitSteps[0]);

    const details = primaryTransit.transit_details;
    if (!details) return undefined;

    // Extract fare if available
    let fare = undefined;
    if (details.fare) {
      fare = {
        value: details.fare.value,
        currency: details.fare.currency,
        text: details.fare.text,
      };
    }

    // Extract departure and arrival times
    const departureTime = details.departure_time?.text;
    const arrivalTime = details.arrival_time?.text;

    return {
      line: details.line.name || 'Transit Line',
      vehicleType: details.line.vehicle.type || 'TRANSIT',
      departureStop: {
        name: details.departure_stop.name,
        departureTime: departureTime,
      },
      arrivalStop: {
        name: details.arrival_stop.name,
        arrivalTime: arrivalTime,
      },
      numStops: details.num_stops || 0,
      agencyName: details.line.agencies?.[0]?.name,
      fare,
    };
  }

>>>>>>> 5bb57ee0
  private async calculateSingleRoute(
    origin: Location,
    destination: Location,
    mode: TransportMode,
    travelDate?: string
  ): Promise<RouteOption | null> {
    // Special handling for flights - calculate direct route with CO2 optimization
    if (mode === TransportMode.PLANE) {
      return this.calculateFlightRoute(origin, destination);
    }

    const travelMode = this.mapTransportModeToGoogleMaps(mode);

    let url = `${this.baseUrl}/directions/json?` +
      `origin=${origin.coordinates.lat},${origin.coordinates.lng}&` +
      `destination=${destination.coordinates.lat},${destination.coordinates.lng}&` +
      `mode=${travelMode}&`;

    if (travelMode === 'transit') {
      const departureTime = travelDate
        ? Math.floor(new Date(travelDate).getTime() / 1000)
        : Math.floor(Date.now() / 1000);

      url += `departure_time=${departureTime}&`;

      const transitMode = this.getTransitModePreference(mode);
      if (transitMode) {
        url += `transit_mode=${transitMode}&`;
      }

      url += `transit_routing_preference=fewer_transfers&`;
      url += `alternatives=true&`;
    }

    url += `key=${this.apiKey}`;

    try {
      const response = await fetch(url);
      const data: GoogleMapsDirectionsResponse = await response.json();

      if (data.status !== 'OK' || !data.routes.length) {
        console.warn(`No route found for ${mode}: ${data.error_message || data.status}`);
        return null;
      }

      // pick fastest route for transit
      let googleRoute = data.routes[0];
      if (travelMode === 'transit' && data.routes.length > 1) {
        googleRoute = data.routes.reduce((fastest, current) => {
          const getDuration = (route: any) => {
            if (route.duration_in_traffic?.value) return route.duration_in_traffic.value;
            if (route.duration?.value) return route.duration.value;
            return route.legs.reduce((sum: number, leg: any) => sum + leg.duration.value, 0);
          };
          return getDuration(current) < getDuration(fastest) ? current : fastest;
        }, data.routes[0]);
      }

<<<<<<< HEAD
      const distanceMeters = googleRoute.legs.reduce((sum: number, leg: any) => sum + leg.distance.value, 0);
      const distanceKm = distanceMeters / 1000;
      const totalDurationSeconds = googleRoute.legs.reduce((sum: number, leg: any) => sum + leg.duration.value, 0);
      const durationMinutes = totalDurationSeconds / 60;

      // Parse all segments with detailed transit info
      const segments = this.parseSegmentsFromRoute(googleRoute);

      // Calculate totals from segments
      const totalCarbonFootprint = segments.reduce((sum, seg) => sum + seg.carbonEmission, 0);
      const totalCost = segments.reduce((sum, seg) => sum + seg.cost, 0);

      const sustainabilityScore = CarbonCalculationService.calculateSustainabilityScore(
        totalCarbonFootprint,
        distanceKm,
        segments
      );

      // Determine the primary mode for route naming
      let primaryMode = mode;
      if (travelMode === 'transit' && segments.length > 0) {
        // Use the actual transit segment (not walking/biking) with the longest distance
        const transitSegments = segments.filter(s => s.transitDetails !== undefined);
        if (transitSegments.length > 0) {
          primaryMode = transitSegments.reduce((prev, current) =>
            current.distance > prev.distance ? current : prev
          ).mode;
        }
      }
=======
      // Validate that the route contains the requested transit mode
      if (travelMode === 'transit') {
        const actualModes = this.detectActualTransitModes(googleRoute);
        const requestedVehicleType = mode === TransportMode.TRAIN ? 'RAIL' :
                                     mode === TransportMode.BUS ? 'BUS' : '';

        // Check if the route contains the requested mode
        const hasRequestedMode = Array.from(actualModes).some(vehicleType =>
          vehicleType.includes(requestedVehicleType) ||
          (requestedVehicleType === 'RAIL' && (vehicleType.includes('TRAIN') || vehicleType.includes('SUBWAY') || vehicleType.includes('HEAVY_RAIL') || vehicleType.includes('COMMUTER_TRAIN')))
        );

        if (!hasRequestedMode && requestedVehicleType) {
          console.log(`❌ Requested ${mode} but got ${Array.from(actualModes).join(', ')} - rejecting direct route`);
          return null; // Let multi-modal routes handle this
        }

        // Validate that the route actually reaches the destination
        const routeEndLat = googleRoute.legs[googleRoute.legs.length - 1].end_location.lat;
        const routeEndLng = googleRoute.legs[googleRoute.legs.length - 1].end_location.lng;
        const distanceToDestination = this.calculateDistance(
          { lat: routeEndLat, lng: routeEndLng },
          destination.coordinates
        );

        // If route endpoint is more than 5 miles from destination, reject it
        if (distanceToDestination > 5) {
          console.log(`❌ Transit route endpoint is ${distanceToDestination.toFixed(2)} miles from destination - rejecting`);
          return null; // Let multi-modal routes handle this
        }
      }

      const distanceMeters = googleRoute.legs.reduce((sum: number, leg: any) => sum + leg.distance.value, 0);
      const distanceMiles = distanceMeters / 1609.34; // Convert meters to miles

      let durationMinutes: number;
      const totalDurationSeconds = googleRoute.legs.reduce((sum: number, leg: any) => sum + leg.duration.value, 0);

      if (travelMode === 'transit') {
        // only count in-vehicle time for transit
        durationMinutes = this.calculateTransitOnlyDuration(googleRoute);
      } else {
        durationMinutes = totalDurationSeconds / 60;
      }

      const carbonEmission = distanceMiles * CarbonCalculationService.getEmissionFactor(mode, undefined, distanceMiles);
      const cost = distanceMiles * COST_FACTORS[mode];

      // Extract transit details for train/bus routes
      const transitDetails = (travelMode === 'transit') ? this.extractTransitDetails(googleRoute) : undefined;

      const transportSegment: TransportSegment = {
        mode,
        duration: durationMinutes,
        distance: distanceMiles,
        carbonEmission,
        cost,
        provider: this.getProviderName(mode),
        transitDetails,
      };

      const sustainabilityScore = CarbonCalculationService.calculateSustainabilityScore(
        carbonEmission,
        distanceMiles,
        [{ mode, duration: durationMinutes, distance: distanceMiles, carbonEmission, cost }]
      );

      // Extract polyline based on transport mode
      const polyline = this.getPolylineForMode(googleRoute, mode);
      console.log(`🗺️ Generated polyline for ${mode}: ${polyline.length} chars`);
>>>>>>> 5bb57ee0

      return {
        id: `route-${mode}-${Date.now()}`,
        name: this.getRouteName(primaryMode),
        origin,
        destination,
        transportModes: segments,
        totalDuration: durationMinutes,
<<<<<<< HEAD
        totalDistance: distanceKm,
        totalCost,
        totalCarbonFootprint,
=======
        totalDistance: distanceMiles,
        totalCost: cost,
        totalCarbonFootprint: carbonEmission,
>>>>>>> 5bb57ee0
        sustainabilityScore,
        polyline, // Include polyline for detailed map routing
      };
    } catch (error) {
      console.error(`Error calculating route for ${mode}:`, error);
      return null;
    }
  }

<<<<<<< HEAD
=======
  // Estimate flight emissions based on distance
  private estimateFlightEmissions(distanceMiles: number): number {
    let emissionFactor: number;

    if (distanceMiles < 311) {
      emissionFactor = CarbonCalculationService.getEmissionFactor(TransportMode.PLANE, 'domestic', distanceMiles);
    } else if (distanceMiles < 932) {
      emissionFactor = CarbonCalculationService.getEmissionFactor(TransportMode.PLANE, 'shortHaul', distanceMiles);
    } else {
      emissionFactor = CarbonCalculationService.getEmissionFactor(TransportMode.PLANE, 'longHaul', distanceMiles);
    }

    return distanceMiles * emissionFactor;
  }

  // Get flight type based on distance
  private getFlightType(distanceMiles: number): string {
    if (distanceMiles < 311) {
      return 'Domestic';
    } else if (distanceMiles < 932) {
      return 'Short-haul';
    } else {
      return 'Long-haul';
    }
  }

>>>>>>> 5bb57ee0
  private mapTransportModeToGoogleMaps(mode: TransportMode): string {
    switch (mode) {
      case TransportMode.CAR:
        return 'driving';
      case TransportMode.TRAIN:
      case TransportMode.BUS:
        return 'transit';
      case TransportMode.PLANE:
<<<<<<< HEAD
        return 'driving'; // fallback, planes not supported
=======
        return 'flight'; // Special handling for flights
>>>>>>> 5bb57ee0
      default:
        return 'driving';
    }
  }

<<<<<<< HEAD
=======
  // Calculate direct flight distance and create optimized flight route
  private async calculateFlightRoute(
    origin: Location,
    destination: Location
  ): Promise<RouteOption | null> {
    try {
      // Calculate great circle distance for direct flight
      const R = 3958.8; // Earth's radius in miles
      const lat1 = origin.coordinates.lat * Math.PI / 180;
      const lat2 = destination.coordinates.lat * Math.PI / 180;
      const dLat = (destination.coordinates.lat - origin.coordinates.lat) * Math.PI / 180;
      const dLon = (destination.coordinates.lng - origin.coordinates.lng) * Math.PI / 180;

      const a = Math.sin(dLat/2) * Math.sin(dLat/2) +
                Math.cos(lat1) * Math.cos(lat2) *
                Math.sin(dLon/2) * Math.sin(dLon/2);
      const c = 2 * Math.atan2(Math.sqrt(a), Math.sqrt(1-a));
      const distanceMiles = R * c;

      // Estimate flight duration based on average commercial aircraft speed (500-550 mph)
      const averageSpeed = 525; // mph
      const durationMinutes = Math.round((distanceMiles / averageSpeed) * 60) + 60; // +60 min for takeoff/landing/taxi

      // Calculate CO2 emissions using industry-standard estimates
      const carbonEmission = this.estimateFlightEmissions(distanceMiles);
      const flightType = this.getFlightType(distanceMiles);

      // Find nearest airports for display
      const originAirport = findAirportByAddress(origin.address) || findNearestAirport(origin.coordinates.lat, origin.coordinates.lng);
      const destAirport = findAirportByAddress(destination.address) || findNearestAirport(destination.coordinates.lat, destination.coordinates.lng);
      const airlineInfo = (originAirport && destAirport) ? ` (${originAirport.code}-${destAirport.code})` : '';

      const costPerMile = getFlightCostPerMile(distanceMiles);
      const cost = distanceMiles * costPerMile;

      const transportSegment: TransportSegment = {
        mode: TransportMode.PLANE,
        duration: durationMinutes,
        distance: distanceMiles,
        carbonEmission,
        cost,
        provider: `${flightType} Flight (Economy)`,
      };

      const sustainabilityScore = CarbonCalculationService.calculateSustainabilityScore(
        carbonEmission,
        distanceMiles,
        [transportSegment]
      );

      // Create polyline for straight line (great circle route approximation)
      const polyline = this.encodePolylineFromPoints([
        origin.coordinates,
        destination.coordinates
      ]);

      return {
        id: `route-plane-${Date.now()}`,
        name: `Flight (${flightType}${airlineInfo})`,
        origin,
        destination,
        transportModes: [transportSegment],
        totalDuration: durationMinutes,
        totalDistance: distanceMiles,
        totalCost: cost,
        totalCarbonFootprint: carbonEmission,
        sustainabilityScore,
        polyline,
      };
    } catch (error) {
      console.error('Error calculating flight route:', error);
      return null;
    }
  }

  // Get polyline optimized for the specific transport mode
  private getPolylineForMode(route: GoogleMapsRoute, mode: TransportMode): string {
    // 🚗 For cars, use overview polyline from Google
    if (mode === TransportMode.CAR) {
      // Use overview polyline — already road-accurate and compressed
      return route.overview_polyline?.points || '';
    }

    // 🚆🚌 For trains and buses, combine all transit and walking steps for complete route
    if (mode === TransportMode.TRAIN || mode === TransportMode.BUS) {
      const points: Array<{ lat: number; lng: number }> = [];
      for (const leg of route.legs) {
        for (const step of leg.steps) {
          // Include both TRANSIT steps (train/bus segments) and WALKING steps (to/from stations)
          if (step.polyline?.points) {
            const decoded = this.decodePolyline(step.polyline.points);
            points.push(...decoded);
          }
        }
      }

      if (points.length > 0) {
        return this.encodePolylineFromPoints(points);
      }

      // fallback to overview
      return route.overview_polyline?.points || '';
    }

    // ✈️ For flights, keep the straight great-circle approximation
    console.warn(`No polyline available for ${mode}, returning empty`);
    return '';
  }

  // Decode Google Maps encoded polyline into lat/lng points
  private decodePolyline(encoded: string): Array<{lat: number, lng: number}> {
    const points: Array<{lat: number, lng: number}> = [];
    let index = 0;
    const len = encoded.length;
    let lat = 0;
    let lng = 0;

    while (index < len) {
      let b: number;
      let shift = 0;
      let result = 0;

      do {
        b = encoded.charCodeAt(index++) - 63;
        result |= (b & 0x1f) << shift;
        shift += 5;
      } while (b >= 0x20);

      const dlat = (result & 1) !== 0 ? ~(result >> 1) : result >> 1;
      lat += dlat;

      shift = 0;
      result = 0;

      do {
        b = encoded.charCodeAt(index++) - 63;
        result |= (b & 0x1f) << shift;
        shift += 5;
      } while (b >= 0x20);

      const dlng = (result & 1) !== 0 ? ~(result >> 1) : result >> 1;
      lng += dlng;

      points.push({ lat: lat / 1e5, lng: lng / 1e5 });
    }

    return points;
  }

  // Encode array of points into Google Maps polyline format
  private encodePolylineFromPoints(points: Array<{lat: number, lng: number}>): string {
    if (points.length === 0) return '';

    let encodedString = '';
    let prevLat = 0;
    let prevLng = 0;

    for (const point of points) {
      const lat = Math.round(point.lat * 1e5);
      const lng = Math.round(point.lng * 1e5);

      encodedString += this.encodeNumber(lat - prevLat);
      encodedString += this.encodeNumber(lng - prevLng);

      prevLat = lat;
      prevLng = lng;
    }

    return encodedString;
  }

  // Encode a single number for polyline format
  private encodeNumber(num: number): string {
    let encoded = '';
    const sgn = num < 0 ? 1 : 0;
    num = Math.abs(num) << 1;
    num |= sgn;

    while (num >= 0x20) {
      encoded += String.fromCharCode((0x20 | (num & 0x1f)) + 63);
      num >>= 5;
    }

    encoded += String.fromCharCode(num + 63);
    return encoded;
  }

  // Calculate distance between two coordinates using Haversine formula (returns miles)
  private calculateDistance(
    from: { lat: number; lng: number },
    to: { lat: number; lng: number }
  ): number {
    const R = 3958.8; // Earth's radius in miles
    const dLat = (to.lat - from.lat) * Math.PI / 180;
    const dLng = (to.lng - from.lng) * Math.PI / 180;
    const a = Math.sin(dLat / 2) * Math.sin(dLat / 2) +
      Math.cos(from.lat * Math.PI / 180) * Math.cos(to.lat * Math.PI / 180) *
      Math.sin(dLng / 2) * Math.sin(dLng / 2);
    const c = 2 * Math.atan2(Math.sqrt(a), Math.sqrt(1 - a));
    return R * c;
  }

>>>>>>> 5bb57ee0
  private getTransitModePreference(mode: TransportMode): string | null {
    switch (mode) {
      case TransportMode.TRAIN:
        return 'rail';
      case TransportMode.BUS:
        return 'bus';
      default:
        return null;
    }
  }

  private getRouteName(mode: TransportMode): string {
    switch (mode) {
      case TransportMode.CAR:
        return 'Drive';
      case TransportMode.TRAIN:
        return 'Train';
      case TransportMode.BUS:
        return 'Bus';
      case TransportMode.PLANE:
        return 'Flight';
      default:
        return 'Transit';
    }
  }

  private getProviderName(mode: TransportMode): string | undefined {
    switch (mode) {
      case TransportMode.TRAIN:
        return 'Local Rail';
      case TransportMode.BUS:
        return 'Public Bus';
      case TransportMode.PLANE:
        return 'Airline';
      default:
        return undefined;
    }
  }

  // autocomplete places
  async getPlaceSuggestions(input: string, location?: { lat: number; lng: number }): Promise<string[]> {
    const isServer = typeof window === 'undefined';

    if (!isServer) {
      // use API route to avoid CORS
      try {
        const params = new URLSearchParams({ input });
        if (location) {
          params.append('lat', location.lat.toString());
          params.append('lng', location.lng.toString());
        }

        const response = await fetch(`/api/places/autocomplete?${params}`);
        const data = await response.json();
        return data.suggestions || [];
      } catch (error) {
        console.error('Place autocomplete error:', error);
        return [];
      }
    }

    // server-side: direct API call
    this.checkApiKey();
    const url = `${this.baseUrl}/place/autocomplete/json?` +
      `input=${encodeURIComponent(input)}&` +
      `types=geocode&` +
      (location ? `location=${location.lat},${location.lng}&radius=50000&` : '') +
      `key=${this.apiKey}`;

    try {
      const response = await fetch(url);
      const data = await response.json();

      if (data.status !== 'OK') {
        console.warn('Place autocomplete failed:', data.error_message || data.status);
        return [];
      }

      return data.predictions.map((prediction: any) => prediction.description);
    } catch (error) {
      console.error('Place autocomplete error:', error);
      return [];
    }
  }
}

export const googleMapsService = new GoogleMapsService();

// wrapper for AI planning service
export const getRoutes = async (
  origin: string,
  destination: string,
  transportModes?: TransportMode[],
  travelDate?: string
): Promise<RouteOption[]> => {
  return googleMapsService.calculateRoutes(
    origin,
    destination,
    transportModes || [TransportMode.CAR, TransportMode.TRAIN, TransportMode.BUS],
    travelDate
  );
};<|MERGE_RESOLUTION|>--- conflicted
+++ resolved
@@ -1,8 +1,4 @@
-<<<<<<< HEAD
-import { Location, RouteOption, TransportMode, TransportSegment } from '@/lib/types';
-=======
 import { Location, RouteOption, TransportMode, TransportSegment, TransitDetails } from '@/lib/types';
->>>>>>> 5bb57ee0
 
 interface GoogleMapsDirectionsResponse {
   routes: GoogleMapsRoute[];
@@ -64,53 +60,6 @@
   };
   travel_mode: string;
   instructions: string;
-<<<<<<< HEAD
-  transit_details?: {
-    arrival_stop: {
-      name: string;
-      location: {
-        lat: number;
-        lng: number;
-      };
-    };
-    departure_stop: {
-      name: string;
-      location: {
-        lat: number;
-        lng: number;
-      };
-    };
-    arrival_time: {
-      text: string;
-      value: number;  // Unix timestamp
-      time_zone: string;
-    };
-    departure_time: {
-      text: string;
-      value: number;  // Unix timestamp
-      time_zone: string;
-    };
-    headsign: string;
-    headway?: number;  // Time between departures in seconds
-    line: {
-      agencies: Array<{
-        name: string;
-        url?: string;
-        phone?: string;
-      }>;
-      name: string;
-      short_name?: string;
-      color?: string;      // Hex color
-      text_color?: string; // Hex color
-      vehicle: {
-        name: string;
-        type: string;     // BUS, SUBWAY, TRAIN, TRAM, etc.
-        icon?: string;    // URL to icon
-        local_icon?: string;
-      };
-    };
-    num_stops: number;
-=======
   polyline?: {
     points: string;
   };
@@ -147,7 +96,6 @@
       currency: string;
       text: string;
     };
->>>>>>> 5bb57ee0
   };
 }
 
@@ -170,15 +118,6 @@
 
 import { CarbonCalculationService } from './carbonCalculationService';
 import { routeCache, locationCache, generateRouteKey, withCache } from '@/lib/utils/cache';
-<<<<<<< HEAD
-
-// cost estimates per km
-const COST_FACTORS = {
-  [TransportMode.CAR]: 0.56,
-  [TransportMode.TRAIN]: 0.15,
-  [TransportMode.BUS]: 0.10,
-  [TransportMode.PLANE]: 0.25,
-=======
 import { findNearestAirport, findAirportByAddress } from '@/lib/utils/airportCodes';
 
 // Accurate cost estimates per mile
@@ -198,7 +137,6 @@
   } else {
     return 0.15; // $0.15 per mile for long flights
   }
->>>>>>> 5bb57ee0
 };
 
 class GoogleMapsService {
@@ -213,59 +151,9 @@
   private checkApiKey(): void {
     if (!this.apiKey) {
       throw new Error('Google Maps API key required. This service must only be used server-side.');
-<<<<<<< HEAD
-    }
-  }
-
-  /**
-   * Map Google Maps vehicle types to our basic TransportMode enum
-   * All rail-based transit (subway, metro, tram, train) → TRAIN
-   * Buses → BUS
-   */
-  private mapVehicleTypeToTransportMode(vehicleType: string): TransportMode {
-    const type = vehicleType.toUpperCase();
-
-    // Map all buses to BUS
-    if (type.includes('BUS')) {
-      return TransportMode.BUS;
-=======
->>>>>>> 5bb57ee0
-    }
-
-    // Map all rail-based transit to TRAIN
-    // This includes: subway, metro, tram, light rail, heavy rail, commuter train, etc.
-    const railTypes = ['SUBWAY', 'METRO', 'TRAM', 'RAIL', 'TRAIN', 'MONORAIL', 'LIGHT_RAIL', 'HEAVY_RAIL'];
-    if (railTypes.some(railType => type.includes(railType))) {
-      return TransportMode.TRAIN;
-    }
-
-    // Default to train for other transit types
-    return TransportMode.TRAIN;
-  }
-
-<<<<<<< HEAD
-  /**
-   * Map travel mode string to our TransportMode
-   */
-  private mapTravelModeToTransportMode(travelMode: string): TransportMode {
-    const mode = travelMode.toUpperCase();
-    switch (mode) {
-      case 'DRIVING':
-        return TransportMode.CAR;
-      case 'WALKING':
-      case 'BICYCLING':
-        // For walking/biking segments in transit routes, we'll skip them in the segments
-        // or treat them as part of the transit journey
-        return TransportMode.TRAIN; // Will be filtered or handled specially
-      case 'TRANSIT':
-        return TransportMode.TRAIN; // Default, will be refined by vehicle type
-      default:
-        return TransportMode.CAR;
-    }
-  }
-
-=======
->>>>>>> 5bb57ee0
+    }
+  }
+
   async geocodeAddress(address: string): Promise<Location> {
     const cacheKey = `geocode:${address.toLowerCase().trim()}`;
     const cached = locationCache.get(cacheKey);
@@ -321,10 +209,7 @@
       this.geocodeAddress(destination),
     ]);
 
-<<<<<<< HEAD
-=======
     // Calculate direct routes for each mode
->>>>>>> 5bb57ee0
     for (const mode of transportModes) {
       try {
         const route = await this.calculateSingleRoute(
@@ -359,100 +244,6 @@
     }
 
     return transitTime / 60; // convert to minutes
-<<<<<<< HEAD
-  }
-
-  /**
-   * Parse all segments from a Google Maps route
-   * This breaks down multi-modal trips into individual transit segments with full transit details
-   * Note: Walking/biking segments are included but with zero emissions
-   */
-  private parseSegmentsFromRoute(route: GoogleMapsRoute): TransportSegment[] {
-    const segments: TransportSegment[] = [];
-
-    for (const leg of route.legs) {
-      for (const step of leg.steps) {
-        const distanceKm = step.distance.value / 1000;
-        const durationMinutes = step.duration.value / 60;
-
-        // Skip very short walking segments (< 50m) to reduce clutter
-        if (step.travel_mode === 'WALKING' && step.distance.value < 50) {
-          continue;
-        }
-
-        // Determine transport mode
-        let mode: TransportMode;
-        let isWalkingOrBiking = false;
-
-        if (step.travel_mode === 'TRANSIT' && step.transit_details) {
-          mode = this.mapVehicleTypeToTransportMode(step.transit_details.line.vehicle.type);
-        } else if (step.travel_mode === 'WALKING' || step.travel_mode === 'BICYCLING') {
-          // For walking/biking in transit routes, mark as part of transit but track separately
-          mode = TransportMode.TRAIN; // Use train as placeholder, but mark as walking
-          isWalkingOrBiking = true;
-        } else {
-          mode = this.mapTravelModeToTransportMode(step.travel_mode);
-        }
-
-        // Calculate emissions (zero for walking/biking)
-        const carbonEmission = isWalkingOrBiking ? 0 :
-          distanceKm * CarbonCalculationService.getEmissionFactor(mode, undefined, distanceKm);
-
-        // Estimate cost (zero for walking/biking)
-        const cost = isWalkingOrBiking ? 0 :
-          (COST_FACTORS[mode] ? distanceKm * COST_FACTORS[mode] : 0);
-
-        // Build transit details if available
-        let transitDetails;
-        if (step.transit_details) {
-          const td = step.transit_details;
-          transitDetails = {
-            lineName: td.line.name,
-            lineShortName: td.line.short_name,
-            lineColor: td.line.color,
-            lineTextColor: td.line.text_color,
-            agencyName: td.line.agencies?.[0]?.name,
-            agencyUrl: td.line.agencies?.[0]?.url,
-            agencyPhone: td.line.agencies?.[0]?.phone,
-            departureStop: {
-              name: td.departure_stop.name,
-              location: td.departure_stop.location,
-            },
-            arrivalStop: {
-              name: td.arrival_stop.name,
-              location: td.arrival_stop.location,
-            },
-            departureTime: td.departure_time ? new Date(td.departure_time.value * 1000) : undefined,
-            arrivalTime: td.arrival_time ? new Date(td.arrival_time.value * 1000) : undefined,
-            departureTimeText: td.departure_time?.text,
-            arrivalTimeText: td.arrival_time?.text,
-            headsign: td.headsign,
-            numStops: td.num_stops,
-            vehicleType: td.line.vehicle.type,
-            vehicleIcon: td.line.vehicle.icon,
-            headway: td.headway,
-          };
-        }
-
-        const segment: TransportSegment = {
-          mode,
-          duration: durationMinutes,
-          distance: distanceKm,
-          carbonEmission,
-          cost,
-          provider: transitDetails?.agencyName || this.getProviderName(mode),
-          transitDetails,
-          instructions: isWalkingOrBiking ? `${step.travel_mode === 'WALKING' ? 'Walk' : 'Bike'}: ${step.instructions}` : step.instructions,
-        };
-
-        segments.push(segment);
-      }
-    }
-
-    return segments;
-  }
-
-=======
   }
 
   // Detect actual transit vehicle types in route
@@ -525,7 +316,6 @@
     };
   }
 
->>>>>>> 5bb57ee0
   private async calculateSingleRoute(
     origin: Location,
     destination: Location,
@@ -584,37 +374,6 @@
         }, data.routes[0]);
       }
 
-<<<<<<< HEAD
-      const distanceMeters = googleRoute.legs.reduce((sum: number, leg: any) => sum + leg.distance.value, 0);
-      const distanceKm = distanceMeters / 1000;
-      const totalDurationSeconds = googleRoute.legs.reduce((sum: number, leg: any) => sum + leg.duration.value, 0);
-      const durationMinutes = totalDurationSeconds / 60;
-
-      // Parse all segments with detailed transit info
-      const segments = this.parseSegmentsFromRoute(googleRoute);
-
-      // Calculate totals from segments
-      const totalCarbonFootprint = segments.reduce((sum, seg) => sum + seg.carbonEmission, 0);
-      const totalCost = segments.reduce((sum, seg) => sum + seg.cost, 0);
-
-      const sustainabilityScore = CarbonCalculationService.calculateSustainabilityScore(
-        totalCarbonFootprint,
-        distanceKm,
-        segments
-      );
-
-      // Determine the primary mode for route naming
-      let primaryMode = mode;
-      if (travelMode === 'transit' && segments.length > 0) {
-        // Use the actual transit segment (not walking/biking) with the longest distance
-        const transitSegments = segments.filter(s => s.transitDetails !== undefined);
-        if (transitSegments.length > 0) {
-          primaryMode = transitSegments.reduce((prev, current) =>
-            current.distance > prev.distance ? current : prev
-          ).mode;
-        }
-      }
-=======
       // Validate that the route contains the requested transit mode
       if (travelMode === 'transit') {
         const actualModes = this.detectActualTransitModes(googleRoute);
@@ -685,7 +444,6 @@
       // Extract polyline based on transport mode
       const polyline = this.getPolylineForMode(googleRoute, mode);
       console.log(`🗺️ Generated polyline for ${mode}: ${polyline.length} chars`);
->>>>>>> 5bb57ee0
 
       return {
         id: `route-${mode}-${Date.now()}`,
@@ -694,15 +452,9 @@
         destination,
         transportModes: segments,
         totalDuration: durationMinutes,
-<<<<<<< HEAD
-        totalDistance: distanceKm,
-        totalCost,
-        totalCarbonFootprint,
-=======
         totalDistance: distanceMiles,
         totalCost: cost,
         totalCarbonFootprint: carbonEmission,
->>>>>>> 5bb57ee0
         sustainabilityScore,
         polyline, // Include polyline for detailed map routing
       };
@@ -712,8 +464,6 @@
     }
   }
 
-<<<<<<< HEAD
-=======
   // Estimate flight emissions based on distance
   private estimateFlightEmissions(distanceMiles: number): number {
     let emissionFactor: number;
@@ -740,7 +490,6 @@
     }
   }
 
->>>>>>> 5bb57ee0
   private mapTransportModeToGoogleMaps(mode: TransportMode): string {
     switch (mode) {
       case TransportMode.CAR:
@@ -749,18 +498,12 @@
       case TransportMode.BUS:
         return 'transit';
       case TransportMode.PLANE:
-<<<<<<< HEAD
-        return 'driving'; // fallback, planes not supported
-=======
         return 'flight'; // Special handling for flights
->>>>>>> 5bb57ee0
       default:
         return 'driving';
     }
   }
 
-<<<<<<< HEAD
-=======
   // Calculate direct flight distance and create optimized flight route
   private async calculateFlightRoute(
     origin: Location,
@@ -963,7 +706,6 @@
     return R * c;
   }
 
->>>>>>> 5bb57ee0
   private getTransitModePreference(mode: TransportMode): string | null {
     switch (mode) {
       case TransportMode.TRAIN:
