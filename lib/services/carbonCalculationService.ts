import { TransportMode, TransportSegment, RouteOption, ComparisonData } from '../types';

/**
 * CARBON FOOTPRINT CALCULATION METHODOLOGY
 *
 * Per-Passenger Emissions:
 * All emission factors are calculated on a PER-PASSENGER basis unless explicitly noted.
 * This means the total vehicle/aircraft emissions are divided by the average number of passengers.
 *
 * Flight Emissions Calculation:
 * - Aircraft total emissions = fuel burn × emission factor
 * - Per-passenger emissions = (aircraft emissions) / (seats × load factor)
 * - Average commercial aircraft load factor: 82% (2023 global average)
 * - Business/First class: 2-3x economy footprint due to space usage (fewer passengers per aircraft)
 *
 * Example: A 1000km flight
 * - Aircraft burns ~3,000 kg of fuel
 * - Total emissions: ~9,450 kg CO2e
 * - Aircraft capacity: 180 seats
 * - Load factor: 82% = 148 passengers
 * - Per-passenger (economy): 9,450 / 148 = 63.9 kg CO2e = 0.064 kg CO2e/km ≈ base factor
 *
 * Distance-Based Flight Factors:
 * - Short flights (<500km): Higher per-km emissions due to fuel-intensive takeoff/landing
 * - Medium flights (500-1500km): Standard emissions
 * - Long flights (>1500km): Lower per-km emissions (more efficient cruising time)
 *
 * Public Transport Emissions:
 * - Train/Bus/Metro: Total vehicle emissions divided by average passenger count
 * - Accounts for typical occupancy rates during operation
 * - Electric trains: Includes upstream electricity generation emissions
 *
 * Car Emissions:
 * - Per-vehicle emissions (not per-passenger)
 * - For carpooling, divide by actual passenger count
 */

<<<<<<< HEAD
// Enhanced carbon emission factors database (kg CO2e per km)
// All factors are PER PASSENGER unless otherwise noted
export const CARBON_EMISSION_FACTORS = {
  [TransportMode.CAR]: {
    // Per vehicle (divide by passenger count for per-passenger)
    base: 0.21, // Average car
=======
// Enhanced carbon emission factors database (kg CO2e per mile)
// All factors are PER PASSENGER unless otherwise noted
// Converted from per km by multiplying by 1.60934
export const CARBON_EMISSION_FACTORS = {
  [TransportMode.CAR]: {
    // Per vehicle (divide by passenger count for per-passenger)
    base: 0.338, // Average car (0.21 kg/km * 1.60934)
>>>>>>> 5bb57ee0
    variants: {
      petrol: 0.386,  // 0.24 * 1.60934
      diesel: 0.435,  // 0.27 * 1.60934
      hybrid: 0.193,  // 0.12 * 1.60934
      electric: 0.080, // 0.05 * 1.60934
    }
  },
  [TransportMode.TRAIN]: {
    // Per passenger (calculated from total train emissions / average passengers)
<<<<<<< HEAD
    base: 0.041,
=======
    base: 0.066, // 0.041 kg/km * 1.60934
>>>>>>> 5bb57ee0
    variants: {
      highSpeed: 0.045,  // 0.028 * 1.60934
      regional: 0.077,   // 0.048 * 1.60934
      intercity: 0.056,  // 0.035 * 1.60934
    }
  },
  [TransportMode.BUS]: {
    // Per passenger (calculated from total bus emissions / average passengers)
<<<<<<< HEAD
    base: 0.089,
=======
    base: 0.143, // 0.089 kg/km * 1.60934
>>>>>>> 5bb57ee0
    variants: {
      city: 0.169,      // 0.105 * 1.60934
      intercity: 0.126, // 0.078 * 1.60934
      electric: 0.052,  // 0.032 * 1.60934
    }
  },
  [TransportMode.PLANE]: {
    // Per-passenger emissions accounting for average aircraft load factor (82%)
    // These factors include takeoff, landing, and cruising emissions divided by passenger count
    // Note: Business/First class passengers have 2-3x higher footprint due to space usage
<<<<<<< HEAD
    base: 0.255, // Average per passenger (economy class)
    variants: {
      domestic: 0.285,      // Short flights: Higher per-km emissions due to takeoff/landing
      shortHaul: 0.255,     // <1500km: Standard per-passenger economy
      longHaul: 0.195,      // >1500km: More efficient per-km, economy class
      businessClass: 0.510, // 2x economy due to space (fewer seats per aircraft)
      firstClass: 0.765,    // 3x economy due to space
=======
    base: 0.410, // Average per passenger (economy class) - 0.255 kg/km * 1.60934
    variants: {
      domestic: 0.459,      // Short flights: Higher per-mile emissions due to takeoff/landing (0.285 * 1.60934)
      shortHaul: 0.410,     // <932 miles: Standard per-passenger economy (0.255 * 1.60934)
      longHaul: 0.314,      // >932 miles: More efficient per-mile, economy class (0.195 * 1.60934)
      businessClass: 0.821, // 2x economy due to space (0.510 * 1.60934)
      firstClass: 1.231,    // 3x economy due to space (0.765 * 1.60934)
>>>>>>> 5bb57ee0
    }
  }
} as const;

// Sustainability scoring weights
const SUSTAINABILITY_WEIGHTS = {
  carbonFootprint: 0.6,    // 60% weight for carbon emissions
  efficiency: 0.2,         // 20% weight for energy efficiency
  renewableEnergy: 0.1,    // 10% weight for renewable energy use
  congestionReduction: 0.1 // 10% weight for reducing traffic congestion
} as const;

// Reference values for conventional travel (car-based)
const CONVENTIONAL_TRAVEL_REFERENCE = {
  carbonPerMile: CARBON_EMISSION_FACTORS[TransportMode.CAR].base,
  method: 'Private Car (Petrol)'
} as const;

/**
 * Carbon Footprint Calculation Service
 * Handles all carbon emission calculations and sustainability scoring
 */
export class CarbonCalculationService {
  
  /**
   * Calculate carbon emissions for a single transport segment
   * Automatically selects appropriate emission factors based on transport mode and distance
   */
  static calculateSegmentEmissions(segment: TransportSegment): number {
    const emissionFactor = CARBON_EMISSION_FACTORS[segment.mode];
    if (!emissionFactor) {
      throw new Error(`Unknown transport mode: ${segment.mode}`);
    }

    // Use intelligent factor selection (auto-selects flight type based on distance)
    const factor = this.getEmissionFactor(segment.mode, undefined, segment.distance);
    return segment.distance * factor;
  }

  /**
   * Calculate total carbon footprint for a complete route
   */
  static calculateRouteCarbonFootprint(segments: TransportSegment[]): number {
    return segments.reduce((total, segment) => {
      return total + this.calculateSegmentEmissions(segment);
    }, 0);
  }

  /**
   * Calculate sustainability score (0-100 scale)
   * Higher score = more sustainable
   */
  static calculateSustainabilityScore(
    carbonFootprint: number,
    totalDistance: number,
    segments: TransportSegment[]
  ): number {
    // Calculate carbon efficiency (lower is better)
    const carbonPerMile = totalDistance > 0 ? carbonFootprint / totalDistance : 0;
    const conventionalCarbon = totalDistance * CONVENTIONAL_TRAVEL_REFERENCE.carbonPerMile;
    
    // Carbon score: 100 for zero emissions, decreasing as emissions increase
    const carbonScore = Math.max(0, 100 - (carbonPerMile / CONVENTIONAL_TRAVEL_REFERENCE.carbonPerMile) * 100);
    
    // Efficiency bonus for public transport and active modes
    const efficiencyScore = this.calculateEfficiencyScore(segments);
    
    // Renewable energy bonus for electric modes
    const renewableScore = this.calculateRenewableEnergyScore(segments);
    
    // Congestion reduction bonus for shared/public transport
    const congestionScore = this.calculateCongestionReductionScore(segments);
    
    // Weighted final score
    const finalScore = 
      carbonScore * SUSTAINABILITY_WEIGHTS.carbonFootprint +
      efficiencyScore * SUSTAINABILITY_WEIGHTS.efficiency +
      renewableScore * SUSTAINABILITY_WEIGHTS.renewableEnergy +
      congestionScore * SUSTAINABILITY_WEIGHTS.congestionReduction;
    
    return Math.round(Math.min(100, Math.max(0, finalScore)));
  }

  /**
   * Calculate efficiency score based on transport modes used
   */
  private static calculateEfficiencyScore(segments: TransportSegment[]): number {
    const modeEfficiencyScores = {
      [TransportMode.TRAIN]: 85,
      [TransportMode.BUS]: 70,
      [TransportMode.CAR]: 40,
      [TransportMode.PLANE]: 20,
    };

    if (segments.length === 0) return 0;

    const totalDistance = segments.reduce((sum, segment) => sum + segment.distance, 0);
    if (totalDistance === 0) return 0;

    // Weight efficiency scores by distance
    const weightedScore = segments.reduce((sum, segment) => {
      const modeScore = modeEfficiencyScores[segment.mode] || 0;
      return sum + (modeScore * segment.distance);
    }, 0);

    return weightedScore / totalDistance;
  }

  /**
   * Calculate renewable energy score
   */
  private static calculateRenewableEnergyScore(segments: TransportSegment[]): number {
    const renewableScores = {
      [TransportMode.TRAIN]: 70,  // Many trains use renewable energy
      [TransportMode.BUS]: 30,    // Some electric buses
      [TransportMode.CAR]: 20,    // Some electric cars
      [TransportMode.PLANE]: 5,   // Very limited renewable energy use
    };

    if (segments.length === 0) return 0;

    const totalDistance = segments.reduce((sum, segment) => sum + segment.distance, 0);
    if (totalDistance === 0) return 0;

    const weightedScore = segments.reduce((sum, segment) => {
      const modeScore = renewableScores[segment.mode] || 0;
      return sum + (modeScore * segment.distance);
    }, 0);

    return weightedScore / totalDistance;
  }

  /**
   * Calculate congestion reduction score
   */
  private static calculateCongestionReductionScore(segments: TransportSegment[]): number {
    const congestionScores = {
      [TransportMode.TRAIN]: 90,
      [TransportMode.BUS]: 80,
      [TransportMode.CAR]: 10,   // Private cars contribute to congestion
      [TransportMode.PLANE]: 50, // Neutral for road congestion
    };

    if (segments.length === 0) return 0;

    const totalDistance = segments.reduce((sum, segment) => sum + segment.distance, 0);
    if (totalDistance === 0) return 0;

    const weightedScore = segments.reduce((sum, segment) => {
      const modeScore = congestionScores[segment.mode] || 0;
      return sum + (modeScore * segment.distance);
    }, 0);

    return weightedScore / totalDistance;
  }

  /**
   * Compare route against conventional travel options
   */
  static compareWithConventionalTravel(
    route: RouteOption
  ): ComparisonData {
    const conventionalFootprint = route.totalDistance * CONVENTIONAL_TRAVEL_REFERENCE.carbonPerMile;
    const actualFootprint = route.totalCarbonFootprint;
    const savings = conventionalFootprint - actualFootprint;
    const savingsPercentage = conventionalFootprint > 0 
      ? Math.round((savings / conventionalFootprint) * 100) 
      : 0;

    let savingsText: string;
    if (savings > 0) {
      savingsText = `${savings.toFixed(2)} kg CO2e saved`;
    } else if (savings < 0) {
      savingsText = `${Math.abs(savings).toFixed(2)} kg CO2e additional emissions`;
    } else {
      savingsText = 'No difference in emissions';
    }

    return {
      conventionalMethod: CONVENTIONAL_TRAVEL_REFERENCE.method,
      conventionalFootprint,
      savings: savingsText,
      savingsPercentage
    };
  }

  /**
   * Process and enhance route options with carbon calculations
   */
  static processRouteOptions(routes: Partial<RouteOption>[]): RouteOption[] {
    return routes.map((route, index) => {
      // Ensure we have transport segments
      const segments = route.transportModes || [];
      
      // Calculate carbon footprint
      const totalCarbonFootprint = this.calculateRouteCarbonFootprint(segments);
      
      // Update segments with individual carbon emissions
      const enhancedSegments = segments.map(segment => ({
        ...segment,
        carbonEmission: this.calculateSegmentEmissions(segment)
      }));

      // Calculate sustainability score
      const sustainabilityScore = this.calculateSustainabilityScore(
        totalCarbonFootprint,
        route.totalDistance || 0,
        enhancedSegments
      );

      return {
        id: route.id || `route-${index}`,
        name: route.name || `Route ${index + 1}`,
        origin: route.origin!,
        destination: route.destination!,
        transportModes: enhancedSegments,
        totalDuration: route.totalDuration || 0,
        totalDistance: route.totalDistance || 0,
        totalCost: route.totalCost || 0,
        totalCarbonFootprint,
        sustainabilityScore,
        polyline: route.polyline // Preserve polyline for map display
      };
    });
  }

  /**
   * Get emission factor for a specific transport mode
   * For flights, automatically selects variant based on distance if not specified
   */
  static getEmissionFactor(mode: TransportMode, variant?: string, distance?: number): number {
    const modeFactors = CARBON_EMISSION_FACTORS[mode];
    if (!modeFactors) {
      throw new Error(`Unknown transport mode: ${mode}`);
    }

<<<<<<< HEAD
    // Auto-select flight variant based on distance if not specified
    if (mode === TransportMode.PLANE && !variant && distance) {
      if (distance < 500) {
        variant = 'domestic'; // Short domestic flights
      } else if (distance < 1500) {
        variant = 'shortHaul'; // Regional flights
      } else {
        variant = 'longHaul'; // Intercontinental flights
=======
    // Auto-select flight variant based on distance if not specified (distance in miles)
    if (mode === TransportMode.PLANE && !variant && distance) {
      if (distance < 311) {
        variant = 'domestic'; // Short domestic flights (<500 km)
      } else if (distance < 932) {
        variant = 'shortHaul'; // Regional flights (<1500 km)
      } else {
        variant = 'longHaul'; // Intercontinental flights (>1500 km)
>>>>>>> 5bb57ee0
      }
    }

    if (variant && modeFactors.variants && variant in modeFactors.variants) {
      return (modeFactors.variants as any)[variant];
    }

    return modeFactors.base;
  }

  /**
   * Get sustainability insights for a route
   */
  static getSustainabilityInsights(route: RouteOption): string[] {
    const insights: string[] = [];
    const comparison = this.compareWithConventionalTravel(route);

    // Carbon footprint insights
    if (comparison.savingsPercentage > 50) {
      insights.push(`Excellent choice! This route reduces emissions by ${comparison.savingsPercentage}% compared to driving.`);
    } else if (comparison.savingsPercentage > 20) {
      insights.push(`Good environmental choice with ${comparison.savingsPercentage}% lower emissions than driving.`);
    } else if (comparison.savingsPercentage > 0) {
      insights.push(`Slightly better for the environment with ${comparison.savingsPercentage}% lower emissions.`);
    } else if (comparison.savingsPercentage < 0) {
      insights.push(`This route has higher emissions than driving. Consider alternative transport modes.`);
    }

    // Mode-specific insights
    const hasPublicTransport = route.transportModes.some(
      segment => [TransportMode.TRAIN, TransportMode.BUS].includes(segment.mode)
    );
    if (hasPublicTransport) {
      insights.push('Using public transport helps reduce traffic congestion and air pollution.');
    }

    return insights;
  }
}<|MERGE_RESOLUTION|>--- conflicted
+++ resolved
@@ -35,14 +35,6 @@
  * - For carpooling, divide by actual passenger count
  */
 
-<<<<<<< HEAD
-// Enhanced carbon emission factors database (kg CO2e per km)
-// All factors are PER PASSENGER unless otherwise noted
-export const CARBON_EMISSION_FACTORS = {
-  [TransportMode.CAR]: {
-    // Per vehicle (divide by passenger count for per-passenger)
-    base: 0.21, // Average car
-=======
 // Enhanced carbon emission factors database (kg CO2e per mile)
 // All factors are PER PASSENGER unless otherwise noted
 // Converted from per km by multiplying by 1.60934
@@ -50,7 +42,6 @@
   [TransportMode.CAR]: {
     // Per vehicle (divide by passenger count for per-passenger)
     base: 0.338, // Average car (0.21 kg/km * 1.60934)
->>>>>>> 5bb57ee0
     variants: {
       petrol: 0.386,  // 0.24 * 1.60934
       diesel: 0.435,  // 0.27 * 1.60934
@@ -60,11 +51,7 @@
   },
   [TransportMode.TRAIN]: {
     // Per passenger (calculated from total train emissions / average passengers)
-<<<<<<< HEAD
-    base: 0.041,
-=======
     base: 0.066, // 0.041 kg/km * 1.60934
->>>>>>> 5bb57ee0
     variants: {
       highSpeed: 0.045,  // 0.028 * 1.60934
       regional: 0.077,   // 0.048 * 1.60934
@@ -73,11 +60,7 @@
   },
   [TransportMode.BUS]: {
     // Per passenger (calculated from total bus emissions / average passengers)
-<<<<<<< HEAD
-    base: 0.089,
-=======
     base: 0.143, // 0.089 kg/km * 1.60934
->>>>>>> 5bb57ee0
     variants: {
       city: 0.169,      // 0.105 * 1.60934
       intercity: 0.126, // 0.078 * 1.60934
@@ -88,15 +71,6 @@
     // Per-passenger emissions accounting for average aircraft load factor (82%)
     // These factors include takeoff, landing, and cruising emissions divided by passenger count
     // Note: Business/First class passengers have 2-3x higher footprint due to space usage
-<<<<<<< HEAD
-    base: 0.255, // Average per passenger (economy class)
-    variants: {
-      domestic: 0.285,      // Short flights: Higher per-km emissions due to takeoff/landing
-      shortHaul: 0.255,     // <1500km: Standard per-passenger economy
-      longHaul: 0.195,      // >1500km: More efficient per-km, economy class
-      businessClass: 0.510, // 2x economy due to space (fewer seats per aircraft)
-      firstClass: 0.765,    // 3x economy due to space
-=======
     base: 0.410, // Average per passenger (economy class) - 0.255 kg/km * 1.60934
     variants: {
       domestic: 0.459,      // Short flights: Higher per-mile emissions due to takeoff/landing (0.285 * 1.60934)
@@ -104,7 +78,6 @@
       longHaul: 0.314,      // >932 miles: More efficient per-mile, economy class (0.195 * 1.60934)
       businessClass: 0.821, // 2x economy due to space (0.510 * 1.60934)
       firstClass: 1.231,    // 3x economy due to space (0.765 * 1.60934)
->>>>>>> 5bb57ee0
     }
   }
 } as const;
@@ -341,16 +314,6 @@
       throw new Error(`Unknown transport mode: ${mode}`);
     }
 
-<<<<<<< HEAD
-    // Auto-select flight variant based on distance if not specified
-    if (mode === TransportMode.PLANE && !variant && distance) {
-      if (distance < 500) {
-        variant = 'domestic'; // Short domestic flights
-      } else if (distance < 1500) {
-        variant = 'shortHaul'; // Regional flights
-      } else {
-        variant = 'longHaul'; // Intercontinental flights
-=======
     // Auto-select flight variant based on distance if not specified (distance in miles)
     if (mode === TransportMode.PLANE && !variant && distance) {
       if (distance < 311) {
@@ -359,7 +322,6 @@
         variant = 'shortHaul'; // Regional flights (<1500 km)
       } else {
         variant = 'longHaul'; // Intercontinental flights (>1500 km)
->>>>>>> 5bb57ee0
       }
     }
 
