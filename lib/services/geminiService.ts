import { GoogleGenerativeAI } from "@google/generative-ai";
import { RouteOption, SustainabilityAnalysis, RouteAnalysis, TransportMode, GeolocationCoords } from '@/lib/types';
import { TravelPreferencesData } from '@/components/TravelPreferences';
import { CarbonCalculationService } from './carbonCalculationService';
import * as dotenv from 'dotenv';
import * as path from 'path';

// load env vars
if (typeof window === 'undefined') {
  dotenv.config({ path: path.resolve(process.cwd(), '.env.local'), override: true });
}

const genAI = process.env.GEMINI_API_KEY ? new GoogleGenerativeAI(process.env.GEMINI_API_KEY) : null;

// analyze sustainability with Gemini AI
export const analyzeSustainability = async (
  routes: RouteOption[],
  origin: string,
  destination: string
): Promise<SustainabilityAnalysis> => {
  if (!genAI || !process.env.GEMINI_API_KEY) {
    throw new Error("Gemini API key not configured");
  }

  const model = genAI.getGenerativeModel({ model: "gemini-2.5-flash" });

  const routeData = routes.map(route => ({
    name: route.name,
    transportModes: route.transportModes.map(segment => segment.mode),
    duration: route.totalDuration,
    distance: route.totalDistance,
    cost: route.totalCost,
    carbonFootprint: route.totalCarbonFootprint,
    sustainabilityScore: route.sustainabilityScore,
  }));

  const prompt = `
You are EcoTrack, an expert AI sustainability analyst for travel planning.

Analyze these route options for travel from "${origin}" to "${destination}":

${JSON.stringify(routeData, null, 2)}

Provide a sustainability analysis with:

1. **Summary**: A brief, encouraging explanation of why the most sustainable route is the best environmental choice (2-3 sentences).

2. **Comparison**: Compare the most sustainable route against driving a standard gasoline car for the same distance. Calculate the conventional car's CO2 emissions (use 0.21 kg CO2e per km) and describe the environmental savings.

Respond with a JSON object in this exact format:
{
  "summary": "string",
  "comparison": {
    "conventionalMethod": "standard gasoline car",
    "conventionalFootprint": number,
    "savings": "descriptive string about CO2 savings"
  }
}
`;

  try {
    const result = await model.generateContent(prompt);
    const response = result.response;
    let text = response.text();

    // strip json markers if present
    if (text.includes('```json')) {
      text = text.substring(text.indexOf('```json') + 7);
      text = text.substring(0, text.indexOf('```'));
    } else if (text.includes('```')) {
      text = text.substring(text.indexOf('```') + 3);
      text = text.substring(0, text.indexOf('```'));
    }

    const analysis = JSON.parse(text.trim());
    return analysis;

  } catch (error) {
    console.error("Gemini analysis failed:", error);

    if (error instanceof Error) {
      const msg = error.message.toLowerCase();
      if (msg.includes('permission') || msg.includes('403') || msg.includes('quota')) {
        console.error("API access issue - check your Gemini API key and billing");
      }
    }

    throw new Error(`Gemini API Error: ${error instanceof Error ? error.message : 'Unknown'}`);
  }
};

// generate route recommendations
export const generateRouteRecommendations = async (
  routes: RouteOption[],
  userPreferences?: {
    prioritizeSustainability?: boolean;
    maxTravelTime?: number;
    budgetLimit?: number;
  }
): Promise<RouteAnalysis[]> => {
  if (!genAI || !process.env.GEMINI_API_KEY) {
    throw new Error("Gemini API key not configured");
  }

  const model = genAI.getGenerativeModel({ model: "gemini-2.5-flash" });

  const routeData = routes.map(route => ({
    id: route.id,
    name: route.name,
    transportModes: route.transportModes.map(segment => ({
      mode: segment.mode,
      duration: segment.duration,
      distance: segment.distance,
      carbonEmission: segment.carbonEmission,
      cost: segment.cost,
    })),
    totalDuration: route.totalDuration,
    totalDistance: route.totalDistance,
    totalCost: route.totalCost,
    totalCarbonFootprint: route.totalCarbonFootprint,
    sustainabilityScore: route.sustainabilityScore,
  }));

  const preferencesText = userPreferences ? `
User preferences:
- Prioritize sustainability: ${userPreferences.prioritizeSustainability ? 'Yes' : 'No'}
- Max travel time: ${userPreferences.maxTravelTime ? `${userPreferences.maxTravelTime} minutes` : 'No limit'}
- Budget limit: ${userPreferences.budgetLimit ? `$${userPreferences.budgetLimit}` : 'No limit'}
` : '';

  const prompt = `
You are EcoTrack's route analysis expert. Analyze each route option and provide insights and recommendations.

Routes to analyze:
${JSON.stringify(routeData, null, 2)}

${preferencesText}

For each route, provide:
1. **Insights**: 2-3 specific observations about this route's sustainability, practicality, or unique aspects
2. **Recommendations**: 2-3 actionable suggestions to improve the sustainability or experience of this route

Respond with a JSON array where each object has this format:
{
  "routeId": "route-id",
  "sustainabilityScore": number,
  "carbonFootprint": number,
  "insights": ["insight1", "insight2", "insight3"],
  "recommendations": ["rec1", "rec2", "rec3"]
}
`;

  try {
    const result = await model.generateContent(prompt);
    const response = result.response;
    let text = response.text();

    // clean up json response
    if (text.includes('```json')) {
      text = text.substring(text.indexOf('```json') + 7);
      text = text.substring(0, text.indexOf('```'));
    } else if (text.includes('```')) {
      text = text.substring(text.indexOf('```') + 3);
      text = text.substring(0, text.indexOf('```'));
    }

    const analyses = JSON.parse(text.trim());
    return analyses;

  } catch (error) {
    console.error("Route recommendations failed:", error);

    if (error instanceof Error) {
      const msg = error.message.toLowerCase();
      if (msg.includes('permission') || msg.includes('403') || msg.includes('quota')) {
        console.error("API issue detected");
      }
    }

    throw new Error(`Gemini API Error: ${error instanceof Error ? error.message : 'Unknown'}`);
  }
};

// generate personalized insights
export const generatePersonalizedInsights = async (
  travelHistory: RouteOption[],
  timeframe: 'week' | 'month' | 'year' = 'month'
): Promise<{
  insights: string[];
  recommendations: string[];
  achievements: string[];
}> => {
  if (!genAI || !process.env.GEMINI_API_KEY) {
    console.warn("API key not set");
    return {
      insights: ["Travel analysis unavailable"],
      recommendations: ["Configure API key for insights"],
      achievements: [],
    };
  }

  const model = genAI.getGenerativeModel({ model: "gemini-2.5-flash" });

  const totalTrips = travelHistory.length;
  const totalCarbon = travelHistory.reduce((sum, trip) => sum + trip.totalCarbonFootprint, 0);
  const avgScore = travelHistory.reduce((sum, trip) => sum + trip.sustainabilityScore, 0) / totalTrips;
  const modeUsage = travelHistory.reduce((acc, trip) => {
    trip.transportModes.forEach(segment => {
      acc[segment.mode] = (acc[segment.mode] || 0) + 1;
    });
    return acc;
  }, {} as Record<TransportMode, number>);

  const prompt = `
You are EcoTrack's personal sustainability coach. Analyze this user's travel patterns over the past ${timeframe}.

Travel Statistics:
- Total trips: ${totalTrips}
- Total carbon footprint: ${totalCarbon.toFixed(2)} kg CO2e
- Average sustainability score: ${avgScore.toFixed(1)}/100
- Transport mode usage: ${JSON.stringify(modeUsage)}

Recent trips:
${JSON.stringify(travelHistory.slice(-5).map(trip => ({
  name: trip.name,
  transportModes: trip.transportModes.map(s => s.mode),
  carbonFootprint: trip.totalCarbonFootprint,
  sustainabilityScore: trip.sustainabilityScore,
})), null, 2)}

Provide personalized feedback with:

1. **Insights**: 3-4 observations about their travel patterns, sustainability trends, or notable behaviors
2. **Recommendations**: 3-4 specific, actionable suggestions to improve their travel sustainability
3. **Achievements**: 2-3 positive accomplishments or milestones they've reached (if any)

Respond with a JSON object:
{
  "insights": ["insight1", "insight2", "insight3", "insight4"],
  "recommendations": ["rec1", "rec2", "rec3", "rec4"],
  "achievements": ["achievement1", "achievement2", "achievement3"]
}
`;

  try {
    const result = await model.generateContent(prompt);
    let text = result.response.text();

    // extract json
    if (text.includes('```json')) {
      text = text.substring(text.indexOf('```json') + 7);
      text = text.substring(0, text.indexOf('```'));
    } else if (text.includes('```')) {
      text = text.substring(text.indexOf('```') + 3);
      text = text.substring(0, text.indexOf('```'));
    }

    return JSON.parse(text.trim());

  } catch (error) {
    console.error("Insights generation failed:", error);
    return {
      insights: ["Unable to analyze patterns"],
      recommendations: ["Keep choosing sustainable options"],
      achievements: [],
    };
  }
};

<<<<<<< HEAD
=======
// US average travel carbon emissions (based on EPA data)
const US_AVERAGE_MONTHLY_EMISSIONS = 400; // kg CO2 per person per month
const US_AVERAGE_YEARLY_EMISSIONS = 4800; // kg CO2 per person per year

// generate sustainability targets based on user's travel history
export const generateSustainabilityTargets = async (
  travelHistory: {
    totalTrips: number;
    totalCarbonFootprint: number;
    totalCarbonSaved: number;
    averageSustainabilityScore: number;
    monthlyMetrics: Array<{
      month: string;
      carbonFootprint: number;
      carbonSaved: number;
      tripCount: number;
      sustainabilityScore: number;
    }>;
    yearlyMetrics: Array<{
      year: string;
      carbonFootprint: number;
      carbonSaved: number;
      tripCount: number;
      sustainabilityScore: number;
    }>;
  }
): Promise<{
  monthly: {
    carbonReduction: number;
    sustainabilityScore: number;
    carbonSaved: number;
    tripCount: number;
    description: string;
  };
  yearly: {
    carbonReduction: number;
    sustainabilityScore: number;
    carbonSaved: number;
    tripCount: number;
    description: string;
  };
}> => {
  if (!genAI || !process.env.GEMINI_API_KEY) {
    console.warn("Gemini API key not configured, returning default targets");
    return {
      monthly: {
        carbonReduction: 20,
        sustainabilityScore: 75,
        carbonSaved: US_AVERAGE_MONTHLY_EMISSIONS,
        tripCount: 10,
        description: "Reduce carbon emissions by 20% compared to conventional travel methods"
      },
      yearly: {
        carbonReduction: 30,
        sustainabilityScore: 80,
        carbonSaved: US_AVERAGE_YEARLY_EMISSIONS,
        tripCount: 100,
        description: "Achieve 30% carbon reduction and 80+ sustainability score annually"
      }
    };
  }

  const model = genAI.getGenerativeModel({ model: "gemini-2.5-flash" });

  // Calculate recent trends
  const recentMonths = travelHistory.monthlyMetrics.slice(-3);
  const avgMonthlyCarbon = recentMonths.reduce((sum, m) => sum + m.carbonFootprint, 0) / Math.max(recentMonths.length, 1);
  const avgMonthlySaved = recentMonths.reduce((sum, m) => sum + m.carbonSaved, 0) / Math.max(recentMonths.length, 1);
  const avgMonthlyTrips = recentMonths.reduce((sum, m) => sum + m.tripCount, 0) / Math.max(recentMonths.length, 1);
  const avgMonthlyScore = recentMonths.reduce((sum, m) => sum + m.sustainabilityScore, 0) / Math.max(recentMonths.length, 1);

  const prompt = `
You are EcoTrack's sustainability goal advisor. Based on the user's travel history, generate realistic and motivating monthly and yearly sustainability targets.

User's Current Travel Statistics:
- Total trips completed: ${travelHistory.totalTrips}
- Total carbon footprint: ${travelHistory.totalCarbonFootprint.toFixed(2)} kg CO2e
- Total carbon saved: ${travelHistory.totalCarbonSaved.toFixed(2)} kg CO2e
- Average sustainability score: ${travelHistory.averageSustainabilityScore.toFixed(1)}/100

Recent 3-Month Averages:
- Monthly carbon footprint: ${avgMonthlyCarbon.toFixed(2)} kg CO2e
- Monthly carbon saved: ${avgMonthlySaved.toFixed(2)} kg CO2e
- Monthly trips: ${avgMonthlyTrips.toFixed(1)}
- Monthly sustainability score: ${avgMonthlyScore.toFixed(1)}/100

Recent Monthly Data:
${JSON.stringify(recentMonths, null, 2)}

Yearly Data:
${JSON.stringify(travelHistory.yearlyMetrics, null, 2)}

Generate personalized sustainability targets that are:
1. **Realistic**: Based on the user's current patterns and achievable with effort
2. **Motivating**: Challenging enough to drive improvement but not discouraging
3. **Progressive**: Show improvement over their current performance

For MONTHLY targets, consider:
- If user has few trips (< 5), set modest improvement targets (10-15% better)
- If user already has good scores (>70), aim for 5-10% improvement
- If user has lower scores (<70), aim for 15-25% improvement
- Target should be based on next month's expected performance

For YEARLY targets, consider:
- More ambitious than monthly (20-40% improvement)
- Account for seasonal variations and growth
- Build on monthly target achievements

Calculate ONLY these values (other values are pre-set):
- **carbonReduction**: Target percentage reduction in carbon emissions compared to conventional travel (10-50%)
- **sustainabilityScore**: Target average sustainability score (60-100, MUST be between 0-100)
- **tripCount**: Expected number of trips to complete

NOTE:
- Do NOT generate carbonSaved values - they are set to US averages (${US_AVERAGE_MONTHLY_EMISSIONS} kg/month, ${US_AVERAGE_YEARLY_EMISSIONS} kg/year)
- Sustainability score MUST be a number between 0 and 100 (NOT percentage, just the score)
- Focus on achievable improvement based on user's current scores

Respond with a JSON object in this exact format:
{
  "monthly": {
    "carbonReduction": number (percentage, e.g., 25 for 25%),
    "sustainabilityScore": number (0-100, current avg: ${avgMonthlyScore.toFixed(1)}),
    "tripCount": number,
    "description": "string"
  },
  "yearly": {
    "carbonReduction": number (percentage),
    "sustainabilityScore": number (0-100, current avg: ${travelHistory.averageSustainabilityScore.toFixed(1)}),
    "tripCount": number,
    "description": "string"
  }
}
`;

  try {
    const result = await model.generateContent(prompt);
    let text = result.response.text();

    // Extract JSON from response
    if (text.includes('```json')) {
      text = text.substring(text.indexOf('```json') + 7);
      text = text.substring(0, text.indexOf('```'));
    } else if (text.includes('```')) {
      text = text.substring(text.indexOf('```') + 3);
      text = text.substring(0, text.indexOf('```'));
    }

    const targets = JSON.parse(text.trim());

    // Add constant carbon saved targets based on US averages
    targets.monthly.carbonSaved = US_AVERAGE_MONTHLY_EMISSIONS;
    targets.yearly.carbonSaved = US_AVERAGE_YEARLY_EMISSIONS;

    // Ensure sustainability scores are capped at 100
    targets.monthly.sustainabilityScore = Math.min(100, Math.max(0, targets.monthly.sustainabilityScore));
    targets.yearly.sustainabilityScore = Math.min(100, Math.max(0, targets.yearly.sustainabilityScore));

    return targets;

  } catch (error) {
    console.error("Target generation failed:", error);

    // Return smart defaults based on user's actual data
    const monthlyTarget = avgMonthlyScore > 0 ? avgMonthlyScore + 10 : 75;
    const yearlyTarget = travelHistory.averageSustainabilityScore > 0
      ? travelHistory.averageSustainabilityScore + 15
      : 80;

    return {
      monthly: {
        carbonReduction: avgMonthlySaved > 0 ? 20 : 15,
        sustainabilityScore: Math.min(100, Math.max(60, monthlyTarget)),
        carbonSaved: US_AVERAGE_MONTHLY_EMISSIONS,
        tripCount: avgMonthlyTrips > 0 ? Math.ceil(avgMonthlyTrips) : 10,
        description: "Improve your monthly sustainability by choosing greener transport options"
      },
      yearly: {
        carbonReduction: travelHistory.totalCarbonSaved > 0 ? 30 : 25,
        sustainabilityScore: Math.min(100, Math.max(70, yearlyTarget)),
        carbonSaved: US_AVERAGE_YEARLY_EMISSIONS,
        tripCount: travelHistory.totalTrips > 0 ? Math.ceil(travelHistory.totalTrips * 1.2) : 100,
        description: "Make sustainable travel your default choice and reduce your annual carbon footprint"
      }
    };
  }
};

>>>>>>> 5bb57ee0
// main trip planning function
export const planTripWithAI = async (
  origin: string,
  destination: string,
  userLocation?: GeolocationCoords,
  travelDate?: string,
  preferences?: TravelPreferencesData
): Promise<{
  routes: RouteOption[];
  analysis: SustainabilityAnalysis;
}> => {
  try {
    const { googleMapsService } = await import('./googleMapsService');

    const transportModes = preferences?.preferredTransportModes && preferences.preferredTransportModes.length > 0
      ? preferences.preferredTransportModes
      : [TransportMode.CAR, TransportMode.TRAIN, TransportMode.BUS, TransportMode.PLANE];

    let originAddr = origin;
    if (origin === 'My Current Location' && userLocation) {
      originAddr = `${userLocation.latitude},${userLocation.longitude}`;
    }

    const googleRoutes = await googleMapsService.calculateRoutes(
      originAddr,
      destination,
      transportModes,
      travelDate
    );

    if (!googleRoutes || googleRoutes.length === 0) {
      throw new Error('No routes found');
    }

    const enhanced = CarbonCalculationService.processRouteOptions(googleRoutes);

    // sort by preference
    let finalRoutes = enhanced;
    if (preferences?.prioritizeSustainability !== false) {
      finalRoutes = enhanced.sort((a, b) => b.sustainabilityScore - a.sustainabilityScore);
    } else {
      finalRoutes = enhanced.sort((a, b) => {
        const diff = a.totalCost - b.totalCost;
        if (Math.abs(diff) > 1) return diff;
        return a.totalDuration - b.totalDuration;
      });
    }
<<<<<<< HEAD

    // apply filters
    if (preferences?.maxTravelTime) {
      finalRoutes = finalRoutes.filter(r => r.totalDuration <= preferences.maxTravelTime!);
    }

    if (preferences?.budgetLimit) {
      finalRoutes = finalRoutes.filter(r => r.totalCost <= preferences.budgetLimit!);
    }

    const analysis = await analyzeSustainability(finalRoutes, origin, destination);

=======

    // apply filters
    if (preferences?.maxTravelTime) {
      finalRoutes = finalRoutes.filter(r => r.totalDuration <= preferences.maxTravelTime!);
    }

    if (preferences?.budgetLimit) {
      finalRoutes = finalRoutes.filter(r => r.totalCost <= preferences.budgetLimit!);
    }

    const analysis = await analyzeSustainability(finalRoutes, origin, destination);

>>>>>>> 5bb57ee0
    return { routes: finalRoutes, analysis };

  } catch (error) {
    console.error('Trip planning failed:', error);
    throw error;
  }
};<|MERGE_RESOLUTION|>--- conflicted
+++ resolved
@@ -267,8 +267,6 @@
   }
 };
 
-<<<<<<< HEAD
-=======
 // US average travel carbon emissions (based on EPA data)
 const US_AVERAGE_MONTHLY_EMISSIONS = 400; // kg CO2 per person per month
 const US_AVERAGE_YEARLY_EMISSIONS = 4800; // kg CO2 per person per year
@@ -457,7 +455,6 @@
   }
 };
 
->>>>>>> 5bb57ee0
 // main trip planning function
 export const planTripWithAI = async (
   origin: string,
@@ -505,7 +502,6 @@
         return a.totalDuration - b.totalDuration;
       });
     }
-<<<<<<< HEAD
 
     // apply filters
     if (preferences?.maxTravelTime) {
@@ -518,20 +514,6 @@
 
     const analysis = await analyzeSustainability(finalRoutes, origin, destination);
 
-=======
-
-    // apply filters
-    if (preferences?.maxTravelTime) {
-      finalRoutes = finalRoutes.filter(r => r.totalDuration <= preferences.maxTravelTime!);
-    }
-
-    if (preferences?.budgetLimit) {
-      finalRoutes = finalRoutes.filter(r => r.totalCost <= preferences.budgetLimit!);
-    }
-
-    const analysis = await analyzeSustainability(finalRoutes, origin, destination);
-
->>>>>>> 5bb57ee0
     return { routes: finalRoutes, analysis };
 
   } catch (error) {
