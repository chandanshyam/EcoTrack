export enum TransportMode {
  CAR = 'car',
  TRAIN = 'train',
  BUS = 'bus',
  PLANE = 'plane',
}

<<<<<<< HEAD
export type TransitDetails = {
  // Line information
  lineName: string;
  lineShortName?: string;
  lineColor?: string;
  lineTextColor?: string;

  // Agency information
  agencyName?: string;
  agencyUrl?: string;
  agencyPhone?: string;

  // Stop information
  departureStop: {
    name: string;
    location?: { lat: number; lng: number };
  };
  arrivalStop: {
    name: string;
    location?: { lat: number; lng: number };
  };

  // Timing information
  departureTime?: Date;
  arrivalTime?: Date;
  departureTimeText?: string;
  arrivalTimeText?: string;

  // Trip information
  headsign?: string;  // e.g., "Downtown via Broadway"
  numStops: number;
  vehicleType: string;  // BUS, SUBWAY, TRAIN, TRAM, etc.
  vehicleIcon?: string;

  // Real-time information (if available)
  headway?: number;  // Time between departures in seconds
=======
export type TransitStop = {
  name: string;
  arrivalTime?: string;
  departureTime?: string;
}

export type TransitDetails = {
  line: string; // Transit line name (e.g., "Blue Line", "Route 12")
  vehicleType: string; // e.g., "BUS", "SUBWAY", "RAIL", "TRAIN"
  departureStop: TransitStop;
  arrivalStop: TransitStop;
  numStops: number; // Number of stops between departure and arrival
  agencyName?: string; // Transit agency name
  fare?: {
    value: number; // Fare amount
    currency: string; // Currency code (e.g., "USD")
    text: string; // Formatted fare text (e.g., "$2.75")
  };
>>>>>>> 5bb57ee0
}

export type TransportSegment = {
  mode: TransportMode;
  duration: number; // minutes
  distance: number; // miles
  carbonEmission: number; // kg CO2e
  cost: number;
  provider?: string;
<<<<<<< HEAD

  // Enhanced transit data (only present for transit modes)
  transitDetails?: TransitDetails;

  // For walking/biking segments in multi-modal trips
  instructions?: string;
=======
  transitDetails?: TransitDetails; // Only populated for transit modes (train, bus)
>>>>>>> 5bb57ee0
}

export type RouteOption = {
  id: string;
  name: string;
  origin: Location;
  destination: Location;
  transportModes: TransportSegment[];
  totalDuration: number; // minutes
  totalDistance: number; // miles
  totalCost: number;
  totalCarbonFootprint: number; // kg CO2e
  sustainabilityScore: number; // 0-100
  polyline?: string; // Encoded polyline from Google Maps API
}

export type Location = {
  address: string;
  coordinates: {
    lat: number;
    lng: number;
  };
}

export type SustainabilityAnalysis = {
  summary: string;
  comparison: {
    conventionalMethod: string;
    conventionalFootprint: number;
    savings: string;
  };
}

export type User = {
  id: string;
  email: string;
  name?: string;
  preferences: UserPreferences;
  createdAt: Date;
  updatedAt?: Date;
}

export type UserPreferences = {
  prioritizeSustainability: boolean;
  maxTravelTime?: number;
  budgetLimit?: number;
  preferredTransportModes: TransportMode[];
}

export type CompletedTrip = {
  id: string;
  userId: string;
  route: RouteOption;
  completedAt: Date;
  carbonFootprint: number;
  carbonSaved: number;
}

export type GeolocationCoords = {
  latitude: number;
  longitude: number;
}

// API Request/Response types
export type RoutePlanRequest = {
  origin: string;
  destination: string;
  travelDate?: string;
  preferences?: {
    prioritizeSustainability: boolean;
    maxTravelTime?: number;
    budgetLimit?: number;
  };
}

export type RoutePlanResponse = {
  routes: RouteOption[];
  sustainabilityInsights: string;
  conventionalComparison: ComparisonData;
}

export type SustainabilityAnalysisRequest = {
  routes: GoogleMapsRoute[];
  travelDate: string;
}

export type SustainabilityAnalysisResponse = {
  analysis: RouteAnalysis[];
  aiInsights: string;
  recommendations: string[];
}

export type TravelHistoryRequest = {
  userId: string;
  dateRange?: { start: Date; end: Date };
}

export type TravelHistoryResponse = {
  trips: CompletedTrip[];
  cumulativeImpact: EnvironmentalMetrics;
  trends: TrendData[];
}

// Supporting types
export type ComparisonData = {
  conventionalMethod: string;
  conventionalFootprint: number;
  savings: string;
  savingsPercentage: number;
}

export type RouteAnalysis = {
  routeId: string;
  sustainabilityScore: number;
  carbonFootprint: number;
  insights: string[];
  recommendations: string[];
}

export type EnvironmentalMetrics = {
  totalCarbonFootprint: number;
  totalCarbonSaved: number;
  totalTrips: number;
  averageSustainabilityScore: number;
}

export type TrendData = {
  period: string;
  carbonFootprint: number;
  carbonSaved: number;
  sustainabilityScore: number;
}

// Google Maps API types (simplified)
export type GoogleMapsRoute = {
  legs: GoogleMapsLeg[];
  overview_polyline: {
    points: string;
  };
  summary: string;
  warnings: string[];
}

export type GoogleMapsLeg = {
  distance: {
    text: string;
    value: number;
  };
  duration: {
    text: string;
    value: number;
  };
  start_address: string;
  end_address: string;
  start_location: {
    lat: number;
    lng: number;
  };
  end_location: {
    lat: number;
    lng: number;
  };
}<|MERGE_RESOLUTION|>--- conflicted
+++ resolved
@@ -5,44 +5,6 @@
   PLANE = 'plane',
 }
 
-<<<<<<< HEAD
-export type TransitDetails = {
-  // Line information
-  lineName: string;
-  lineShortName?: string;
-  lineColor?: string;
-  lineTextColor?: string;
-
-  // Agency information
-  agencyName?: string;
-  agencyUrl?: string;
-  agencyPhone?: string;
-
-  // Stop information
-  departureStop: {
-    name: string;
-    location?: { lat: number; lng: number };
-  };
-  arrivalStop: {
-    name: string;
-    location?: { lat: number; lng: number };
-  };
-
-  // Timing information
-  departureTime?: Date;
-  arrivalTime?: Date;
-  departureTimeText?: string;
-  arrivalTimeText?: string;
-
-  // Trip information
-  headsign?: string;  // e.g., "Downtown via Broadway"
-  numStops: number;
-  vehicleType: string;  // BUS, SUBWAY, TRAIN, TRAM, etc.
-  vehicleIcon?: string;
-
-  // Real-time information (if available)
-  headway?: number;  // Time between departures in seconds
-=======
 export type TransitStop = {
   name: string;
   arrivalTime?: string;
@@ -61,7 +23,6 @@
     currency: string; // Currency code (e.g., "USD")
     text: string; // Formatted fare text (e.g., "$2.75")
   };
->>>>>>> 5bb57ee0
 }
 
 export type TransportSegment = {
@@ -71,16 +32,7 @@
   carbonEmission: number; // kg CO2e
   cost: number;
   provider?: string;
-<<<<<<< HEAD
-
-  // Enhanced transit data (only present for transit modes)
-  transitDetails?: TransitDetails;
-
-  // For walking/biking segments in multi-modal trips
-  instructions?: string;
-=======
   transitDetails?: TransitDetails; // Only populated for transit modes (train, bus)
->>>>>>> 5bb57ee0
 }
 
 export type RouteOption = {
