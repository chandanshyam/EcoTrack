--- conflicted
+++ resolved
@@ -57,55 +57,6 @@
         <SustainabilityDashboard className="mb-12" />
 
         {/* Quick Actions */}
-<<<<<<< HEAD
-        <div className="grid grid-cols-1 md:grid-cols-2 gap-8 mb-12">
-          <div className="card-brutal">
-            <h2 className="heading-brutal text-2xl mb-4">PLAN YOUR NEXT TRIP</h2>
-            <div className="card-yellow p-4 mb-6">
-              <p className="text-brutal">DISCOVER SUSTAINABLE TRAVEL OPTIONS WITH AI-POWERED ROUTE PLANNING</p>
-            </div>
-            <Link href="/">
-              <button className="btn-primary w-full text-lg py-4">
-                START PLANNING
-              </button>
-            </Link>
-          </div>
-
-          <div className="card-brutal">
-            <h2 className="heading-brutal text-2xl mb-4">MANAGE PREFERENCES</h2>
-            <div className="card-cyan p-4 mb-6">
-              <p className="text-brutal">CUSTOMIZE YOUR TRAVEL PREFERENCES AND SUSTAINABILITY GOALS</p>
-            </div>
-            <Link href="/preferences">
-              <button className="btn-secondary w-full text-lg py-4">
-                EDIT PREFERENCES
-              </button>
-            </Link>
-          </div>
-        </div>
-
-        {/* Quick Actions */}
-        <div className="card-brutal">
-          <h2 className="heading-brutal text-3xl mb-6">QUICK ACTIONS</h2>
-          <div className="grid grid-cols-1 md:grid-cols-2 gap-6">
-            <Link href="/" className="block">
-              <div className="card-green p-6 text-center hover:translate-x-1 hover:translate-y-1 transition-transform">
-                <svg className="w-12 h-12 mx-auto text-neo-black mb-4" fill="currentColor" viewBox="0 0 24 24">
-                  <path d="M12 2C6.48 2 2 6.48 2 12s4.48 10 10 10 10-4.48 10-10S17.52 2 12 2zm-2 15l-5-5 1.41-1.41L10 14.17l7.59-7.59L19 8l-9 9z" />
-                </svg>
-                <h3 className="heading-brutal text-lg mb-2">PLAN TRIP</h3>
-                <p className="text-brutal text-sm">Find sustainable routes</p>
-              </div>
-            </Link>
-
-            <Link href="/history" className="block">
-              <div className="card-cyan p-6 text-center hover:translate-x-1 hover:translate-y-1 transition-transform">
-                <svg className="w-12 h-12 mx-auto text-neo-black mb-4" fill="currentColor" viewBox="0 0 24 24">
-                  <path d="M12 8v4l3 3m6-3a9 9 0 11-18 0 9 9 0 0118 0z" />
-                </svg>
-                <h3 className="heading-brutal text-lg mb-2">VIEW HISTORY</h3>
-                <p className="text-brutal text-sm">Review past trips</p>
-=======
         <div className="card-brutal">
           <h2 className="heading-brutal text-3xl mb-6">QUICK ACTIONS</h2>
           <div className="grid grid-cols-1 md:grid-cols-3 gap-6">
@@ -137,7 +88,6 @@
                 </svg>
                 <h3 className="heading-brutal text-lg mb-2">PREFERENCES</h3>
                 <p className="text-brutal text-sm">Customize settings</p>
->>>>>>> 5bb57ee0
               </div>
             </Link>
           </div>
