import React from 'react';
import { TransportMode } from '@/lib/types';
import { FaCar, FaBus, FaTrain, FaPlane } from 'react-icons/fa';

<<<<<<< HEAD
interface IconProps {
  className?: string;
}

const CarIcon: React.FC<IconProps> = ({ className = 'w-6 h-6' }) => (
  <svg xmlns="http://www.w3.org/2000/svg" className={className} fill="none" viewBox="0 0 24 24" stroke="currentColor">
    <path strokeLinecap="round" strokeLinejoin="round" strokeWidth={2} d="M9 19V6l2-2 4 4 2-2v13M9 19c0 1.1.9 2 2 2h2a2 2 0 002-2M9 19h6" />
  </svg>
);

const TrainIcon: React.FC<IconProps> = ({ className = 'w-6 h-6' }) => (
  <svg xmlns="http://www.w3.org/2000/svg" className={className} fill="none" viewBox="0 0 24 24" stroke="currentColor">
    <path strokeLinecap="round" strokeLinejoin="round" strokeWidth={2} d="M3 10h18M3 14h18m-9-4v8m-7 0h14a2 2 0 002-2V8a2 2 0 00-2-2H5a2 2 0 00-2 2v4a2 2 0 002 2z" />
  </svg>
);

const BusIcon: React.FC<IconProps> = ({ className = 'w-6 h-6' }) => (
  <svg xmlns="http://www.w3.org/2000/svg" className={className} fill="none" viewBox="0 0 24 24" stroke="currentColor">
    <path strokeLinecap="round" strokeLinejoin="round" strokeWidth={2} d="M3 6a2 2 0 012-2h14a2 2 0 012 2v8a2 2 0 01-2 2H5a2 2 0 01-2-2V6z" />
    <path strokeLinecap="round" strokeLinejoin="round" strokeWidth={2} d="M16 16v2a2 2 0 01-2 2H10a2 2 0 01-2-2v-2m10-6H8m4 4H8" />
  </svg>
);

const BikeIcon: React.FC<IconProps> = ({ className = 'w-6 h-6' }) => (
  <svg xmlns="http://www.w3.org/2000/svg" className={className} fill="none" viewBox="0 0 24 24" stroke="currentColor">
    <path strokeLinecap="round" strokeLinejoin="round" strokeWidth={2} d="M12 2c-3.31 0-6 2.69-6 6s2.69 6 6 6 6-2.69 6-6-2.69-6-6-6zm0 10c-2.21 0-4-1.79-4-4s1.79-4 4-4 4 1.79 4 4-1.79 4-4 4zm-7 6h14m-12 0v-2a2 2 0 012-2h6a2 2 0 012 2v2" />
  </svg>
);

const WalkIcon: React.FC<IconProps> = ({ className = 'w-6 h-6' }) => (
  <svg xmlns="http://www.w3.org/2000/svg" className={className} fill="none" viewBox="0 0 24 24" stroke="currentColor">
    <path strokeLinecap="round" strokeLinejoin="round" strokeWidth={2} d="M13 10V3L4 14h7v7l9-11h-7z" />
  </svg>
);

const MetroIcon: React.FC<IconProps> = ({ className = 'w-6 h-6' }) => (
  <svg xmlns="http://www.w3.org/2000/svg" className={className} fill="none" viewBox="0 0 24 24" stroke="currentColor">
    <path strokeLinecap="round" strokeLinejoin="round" strokeWidth="2" d="M12 2L2 7l10 5 10-5-10-5zM2 17l10 5 10-5M2 12l10 5 10-5" />
  </svg>
);

const PlaneIcon: React.FC<IconProps> = ({ className = 'w-6 h-6' }) => (
  <svg xmlns="http://www.w3.org/2000/svg" className={className} viewBox="0 0 24 24" fill="currentColor">
    <path d="M21 16v-2l-8-5V3.5c0-.83-.67-1.5-1.5-1.5S10 2.67 10 3.5V9l-8 5v2l8-2.5V19l-2 1.5V22l3.5-1 3.5 1v-1.5L13 19v-5.5l8 2.5z"/>
  </svg>
);

const iconMap: { [key in TransportMode]: React.FC<IconProps> } = {
  [TransportMode.CAR]: CarIcon,
  [TransportMode.TRAIN]: TrainIcon,
  [TransportMode.BUS]: BusIcon,
  [TransportMode.PLANE]: PlaneIcon,
=======
const iconMap: { [key in TransportMode]: React.ComponentType<{ className?: string }> } = {
  [TransportMode.CAR]: FaCar,
  [TransportMode.TRAIN]: FaTrain,
  [TransportMode.BUS]: FaBus,
  [TransportMode.PLANE]: FaPlane,
>>>>>>> 5bb57ee0
};

export const TransportIcon: React.FC<{ mode: TransportMode; className?: string }> = ({ mode, className = 'w-6 h-6' }) => {
  const IconComponent = iconMap[mode];
  return IconComponent ? <IconComponent className={className} /> : null;
};<|MERGE_RESOLUTION|>--- conflicted
+++ resolved
@@ -2,66 +2,11 @@
 import { TransportMode } from '@/lib/types';
 import { FaCar, FaBus, FaTrain, FaPlane } from 'react-icons/fa';
 
-<<<<<<< HEAD
-interface IconProps {
-  className?: string;
-}
-
-const CarIcon: React.FC<IconProps> = ({ className = 'w-6 h-6' }) => (
-  <svg xmlns="http://www.w3.org/2000/svg" className={className} fill="none" viewBox="0 0 24 24" stroke="currentColor">
-    <path strokeLinecap="round" strokeLinejoin="round" strokeWidth={2} d="M9 19V6l2-2 4 4 2-2v13M9 19c0 1.1.9 2 2 2h2a2 2 0 002-2M9 19h6" />
-  </svg>
-);
-
-const TrainIcon: React.FC<IconProps> = ({ className = 'w-6 h-6' }) => (
-  <svg xmlns="http://www.w3.org/2000/svg" className={className} fill="none" viewBox="0 0 24 24" stroke="currentColor">
-    <path strokeLinecap="round" strokeLinejoin="round" strokeWidth={2} d="M3 10h18M3 14h18m-9-4v8m-7 0h14a2 2 0 002-2V8a2 2 0 00-2-2H5a2 2 0 00-2 2v4a2 2 0 002 2z" />
-  </svg>
-);
-
-const BusIcon: React.FC<IconProps> = ({ className = 'w-6 h-6' }) => (
-  <svg xmlns="http://www.w3.org/2000/svg" className={className} fill="none" viewBox="0 0 24 24" stroke="currentColor">
-    <path strokeLinecap="round" strokeLinejoin="round" strokeWidth={2} d="M3 6a2 2 0 012-2h14a2 2 0 012 2v8a2 2 0 01-2 2H5a2 2 0 01-2-2V6z" />
-    <path strokeLinecap="round" strokeLinejoin="round" strokeWidth={2} d="M16 16v2a2 2 0 01-2 2H10a2 2 0 01-2-2v-2m10-6H8m4 4H8" />
-  </svg>
-);
-
-const BikeIcon: React.FC<IconProps> = ({ className = 'w-6 h-6' }) => (
-  <svg xmlns="http://www.w3.org/2000/svg" className={className} fill="none" viewBox="0 0 24 24" stroke="currentColor">
-    <path strokeLinecap="round" strokeLinejoin="round" strokeWidth={2} d="M12 2c-3.31 0-6 2.69-6 6s2.69 6 6 6 6-2.69 6-6-2.69-6-6-6zm0 10c-2.21 0-4-1.79-4-4s1.79-4 4-4 4 1.79 4 4-1.79 4-4 4zm-7 6h14m-12 0v-2a2 2 0 012-2h6a2 2 0 012 2v2" />
-  </svg>
-);
-
-const WalkIcon: React.FC<IconProps> = ({ className = 'w-6 h-6' }) => (
-  <svg xmlns="http://www.w3.org/2000/svg" className={className} fill="none" viewBox="0 0 24 24" stroke="currentColor">
-    <path strokeLinecap="round" strokeLinejoin="round" strokeWidth={2} d="M13 10V3L4 14h7v7l9-11h-7z" />
-  </svg>
-);
-
-const MetroIcon: React.FC<IconProps> = ({ className = 'w-6 h-6' }) => (
-  <svg xmlns="http://www.w3.org/2000/svg" className={className} fill="none" viewBox="0 0 24 24" stroke="currentColor">
-    <path strokeLinecap="round" strokeLinejoin="round" strokeWidth="2" d="M12 2L2 7l10 5 10-5-10-5zM2 17l10 5 10-5M2 12l10 5 10-5" />
-  </svg>
-);
-
-const PlaneIcon: React.FC<IconProps> = ({ className = 'w-6 h-6' }) => (
-  <svg xmlns="http://www.w3.org/2000/svg" className={className} viewBox="0 0 24 24" fill="currentColor">
-    <path d="M21 16v-2l-8-5V3.5c0-.83-.67-1.5-1.5-1.5S10 2.67 10 3.5V9l-8 5v2l8-2.5V19l-2 1.5V22l3.5-1 3.5 1v-1.5L13 19v-5.5l8 2.5z"/>
-  </svg>
-);
-
-const iconMap: { [key in TransportMode]: React.FC<IconProps> } = {
-  [TransportMode.CAR]: CarIcon,
-  [TransportMode.TRAIN]: TrainIcon,
-  [TransportMode.BUS]: BusIcon,
-  [TransportMode.PLANE]: PlaneIcon,
-=======
 const iconMap: { [key in TransportMode]: React.ComponentType<{ className?: string }> } = {
   [TransportMode.CAR]: FaCar,
   [TransportMode.TRAIN]: FaTrain,
   [TransportMode.BUS]: FaBus,
   [TransportMode.PLANE]: FaPlane,
->>>>>>> 5bb57ee0
 };
 
 export const TransportIcon: React.FC<{ mode: TransportMode; className?: string }> = ({ mode, className = 'w-6 h-6' }) => {
