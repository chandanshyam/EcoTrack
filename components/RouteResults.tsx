import React, { useState, useMemo } from 'react';
import { useSession } from 'next-auth/react';
import { RouteOption, SustainabilityAnalysis, TransportMode } from '@/lib/types';
import { ResultsTabs } from '@/components/ResultsTabs';
import { FilterControls, FilterOptions, SortOption } from '@/components/FilterControls';
import { ToastContainer, ToastType } from '@/components/Toast';
<<<<<<< HEAD
=======
import { CARBON_EMISSION_FACTORS } from '@/lib/services/carbonCalculationService';
>>>>>>> 5bb57ee0

type RouteResultsProps = {
  routes: RouteOption[];
  analysis: SustainabilityAnalysis | null;
  isLoading: boolean;
  error: string | null;
  hasSearched: boolean;
}

const LoadingSkeleton: React.FC = () => (
  <div className="space-y-6">
    <div className="card-yellow h-32 w-full bounce-brutal"></div>
    <div className="card-pink h-48 w-full bounce-brutal" style={{ animationDelay: '0.2s' }}></div>
    <div className="card-cyan h-48 w-full bounce-brutal" style={{ animationDelay: '0.4s' }}></div>
  </div>
);

export const RouteResults: React.FC<RouteResultsProps> = ({
  routes,
  analysis,
  isLoading,
  error,
  hasSearched
}) => {
  const { data: session } = useSession();
  const [selectedRouteId, setSelectedRouteId] = useState<string | undefined>();
  const [savingRouteId, setSavingRouteId] = useState<string | null>(null);
  const [toasts, setToasts] = useState<Array<{ id: string; message: string; type: ToastType }>>([]);
  const [filters, setFilters] = useState<FilterOptions>({
    sortBy: 'sustainability',
    sortOrder: 'desc',
    maxTime: undefined,
    maxCost: undefined,
    maxCarbon: undefined,
    transportModes: Object.values(TransportMode),
    minSustainabilityScore: undefined
  });

  const handleRouteSelect = (routeId: string) => {
    setSelectedRouteId(routeId);
  };

  const addToast = (message: string, type: ToastType) => {
    const id = Date.now().toString();
    setToasts(prev => [...prev, { id, message, type }]);
  };

  const removeToast = (id: string) => {
    setToasts(prev => prev.filter(toast => toast.id !== id));
  };

  const handleSaveTrip = async (route: RouteOption) => {
    if (!session?.user?.email) {
      addToast('Please sign in to save trips', 'warning');
      return;
    }

    setSavingRouteId(route.id);

    try {
<<<<<<< HEAD
      // Calculate carbon saved compared to car
      const carEmissionFactor = 0.2; // kg CO2 per km for average car
      const carFootprint = route.totalDistance * carEmissionFactor;
=======
      // Calculate carbon saved compared to conventional car travel
      // Use the correct emission factor: kg CO2e per MILE (not per km)
      const carEmissionFactor = CARBON_EMISSION_FACTORS.car.base; // 0.338 kg CO2e per mile
      const carFootprint = route.totalDistance * carEmissionFactor;
      // Only track positive savings (if route is worse than car, count as 0 saved)
>>>>>>> 5bb57ee0
      const carbonSaved = Math.max(0, carFootprint - route.totalCarbonFootprint);

      const response = await fetch('/api/user/history', {
        method: 'POST',
        headers: {
          'Content-Type': 'application/json',
        },
        body: JSON.stringify({
          route,
          carbonFootprint: route.totalCarbonFootprint,
          carbonSaved,
          completedAt: new Date().toISOString(),
        }),
      });

      if (!response.ok) {
        const errorData = await response.json();
        throw new Error(errorData.error || 'Failed to save trip');
      }

<<<<<<< HEAD
      addToast('Trip saved successfully! Check your history.', 'success');
=======
      addToast('Trip saved successfully!', 'success');

      // Dispatch event to refresh dashboard
      window.dispatchEvent(new CustomEvent('tripSaved'));
>>>>>>> 5bb57ee0
    } catch (error) {
      console.error('Error saving trip:', error);
      addToast(
        error instanceof Error ? error.message : 'Failed to save trip. Please try again.',
        'error'
      );
    } finally {
      setSavingRouteId(null);
    }
  };

  // Filter and sort routes based on current filters
  const filteredAndSortedRoutes = useMemo(() => {
    if (!routes || routes.length === 0) return [];

    // Apply filters
    let filtered = routes.filter(route => {
      // Time filter
      if (filters.maxTime && route.totalDuration > filters.maxTime) {
        return false;
      }

      // Cost filter
      if (filters.maxCost && route.totalCost > filters.maxCost) {
        return false;
      }

      // Carbon filter
      if (filters.maxCarbon && route.totalCarbonFootprint > filters.maxCarbon) {
        return false;
      }

      // Sustainability score filter
      if (filters.minSustainabilityScore && route.sustainabilityScore < filters.minSustainabilityScore) {
        return false;
      }

      // Transport mode filter - check if route uses only allowed transport modes
      const routeTransportModes = route.transportModes.map(segment => segment.mode);
      const hasDisallowedMode = routeTransportModes.some(mode => !filters.transportModes.includes(mode));
      if (hasDisallowedMode) {
        return false;
      }

      return true;
    });

    // Apply sorting
    filtered.sort((a, b) => {
      let comparison = 0;
      
      switch (filters.sortBy) {
        case 'sustainability':
          comparison = a.sustainabilityScore - b.sustainabilityScore;
          break;
        case 'time':
          comparison = a.totalDuration - b.totalDuration;
          break;
        case 'cost':
          comparison = a.totalCost - b.totalCost;
          break;
        case 'carbon':
          comparison = a.totalCarbonFootprint - b.totalCarbonFootprint;
          break;
        default:
          comparison = 0;
      }

      return filters.sortOrder === 'desc' ? -comparison : comparison;
    });

    return filtered;
  }, [routes, filters]);
  if (isLoading) {
    return (
      <div className="mt-12 w-full max-w-5xl mx-auto">
        <div className="text-center mb-8">
          <div className="card-yellow inline-block px-8 py-4 mb-4">
            <p className="text-brutal text-xl">FINDING GREENEST PATHS...</p>
          </div>
        </div>
        <LoadingSkeleton />
      </div>
    );
  }

  if (error) {
    return (
      <div className="mt-12 w-full max-w-5xl mx-auto">
        <div className="status-error text-center">
          <h3 className="text-2xl mb-4">ERROR!</h3>
          <p className="text-lg">{error}</p>
        </div>
      </div>
    );
  }

  if (!hasSearched) {
    return (
      <div className="mt-16 w-full max-w-5xl mx-auto">
        <div className="card-brutal text-center">
          <div className="text-8xl mb-6">🌍</div>
          <h2 className="heading-brutal text-3xl mb-4">
            READY TO GO GREEN?
          </h2>
          <div className="card-cyan inline-block px-6 py-3 mb-4">
            <p className="text-brutal">ENTER YOUR JOURNEY DETAILS ABOVE</p>
          </div>
          <p className="text-brutal text-sm opacity-75">
            (ALLOW LOCATION ACCESS FOR BEST RESULTS)
          </p>
        </div>
      </div>
    );
  }

  if (routes.length === 0) {
    return (
      <div className="mt-12 w-full max-w-5xl mx-auto">
        <div className="status-warning text-center">
          <h3 className="text-2xl mb-4">NO ROUTES FOUND</h3>
          <p className="text-lg">TRY A DIFFERENT SEARCH</p>
        </div>
      </div>
    );
  }

  // Show message if all routes are filtered out
  if (filteredAndSortedRoutes.length === 0 && routes.length > 0) {
    return (
      <div className="mt-12 w-full max-w-5xl mx-auto space-y-8">
        {/* AI Analysis Section */}
        {analysis && (
          <div className="card-green">
            <div className="mb-6">
              <h2 className="heading-brutal text-2xl mb-2">AI INSIGHTS</h2>
              <div className="card-yellow inline-block px-4 py-2">
                <p className="text-brutal">SUSTAINABILITY ANALYSIS</p>
              </div>
            </div>
            
            <div className="space-y-6">
              <div className="card-brutal">
                <p className="text-brutal text-lg">{analysis.summary}</p>
              </div>

              {analysis.comparison && (
                <div className="card-pink">
                  <h3 className="heading-brutal text-lg mb-4">COMPARISON</h3>
                  <div className="grid grid-cols-1 md:grid-cols-2 gap-4">
                    <div className="card-brutal text-center">
                      <p className="text-brutal text-sm mb-2">YOUR BEST OPTION</p>
                      <p className="heading-brutal text-2xl text-neo-green">
                        {(routes[0]?.totalCarbonFootprint ?? 0).toFixed(2)} KG CO₂
                      </p>
                    </div>
                    <div className="card-brutal text-center">
                      <p className="text-brutal text-sm mb-2">CONVENTIONAL CAR</p>
                      <p className="heading-brutal text-2xl text-neo-red">
                        {(analysis.comparison.conventionalFootprint ?? 0).toFixed(2)} KG CO₂
                      </p>
                    </div>
                  </div>
                  <div className="mt-4 card-yellow p-4">
                    <p className="text-brutal text-center">{analysis.comparison.savings}</p>
                  </div>
                </div>
              )}
            </div>
          </div>
        )}

        {/* Filter Controls */}
        <FilterControls
          filters={filters}
          onChange={setFilters}
          routeCount={filteredAndSortedRoutes.length}
          disabled={isLoading}
        />

        <div className="status-warning text-center">
          <h3 className="text-2xl mb-4">NO ROUTES MATCH YOUR FILTERS</h3>
          <p className="text-lg mb-4">TRY ADJUSTING YOUR FILTER SETTINGS</p>
          <div className="card-cyan inline-block px-4 py-2">
            <p className="text-brutal">{routes.length} TOTAL ROUTES AVAILABLE</p>
          </div>
        </div>
      </div>
    );
  }

  return (
    <div className="mt-12 w-full max-w-5xl mx-auto space-y-8">
      {/* Tabbed Results Interface with integrated filter controls */}
      <ResultsTabs
        routes={filteredAndSortedRoutes}
        analysis={analysis}
        selectedRouteId={selectedRouteId}
        onRouteSelect={handleRouteSelect}
        onSaveTrip={handleSaveTrip}
        savingRouteId={savingRouteId}
        isAuthenticated={!!session}
        sortBy={filters.sortBy}
        sortOrder={filters.sortOrder}
        filters={filters}
        onFiltersChange={setFilters}
        isLoading={isLoading}
      />

      {/* Toast Notifications */}
      <ToastContainer toasts={toasts} onRemove={removeToast} />
    </div>
  );
};<|MERGE_RESOLUTION|>--- conflicted
+++ resolved
@@ -4,10 +4,7 @@
 import { ResultsTabs } from '@/components/ResultsTabs';
 import { FilterControls, FilterOptions, SortOption } from '@/components/FilterControls';
 import { ToastContainer, ToastType } from '@/components/Toast';
-<<<<<<< HEAD
-=======
 import { CARBON_EMISSION_FACTORS } from '@/lib/services/carbonCalculationService';
->>>>>>> 5bb57ee0
 
 type RouteResultsProps = {
   routes: RouteOption[];
@@ -68,17 +65,11 @@
     setSavingRouteId(route.id);
 
     try {
-<<<<<<< HEAD
-      // Calculate carbon saved compared to car
-      const carEmissionFactor = 0.2; // kg CO2 per km for average car
-      const carFootprint = route.totalDistance * carEmissionFactor;
-=======
       // Calculate carbon saved compared to conventional car travel
       // Use the correct emission factor: kg CO2e per MILE (not per km)
       const carEmissionFactor = CARBON_EMISSION_FACTORS.car.base; // 0.338 kg CO2e per mile
       const carFootprint = route.totalDistance * carEmissionFactor;
       // Only track positive savings (if route is worse than car, count as 0 saved)
->>>>>>> 5bb57ee0
       const carbonSaved = Math.max(0, carFootprint - route.totalCarbonFootprint);
 
       const response = await fetch('/api/user/history', {
@@ -99,14 +90,10 @@
         throw new Error(errorData.error || 'Failed to save trip');
       }
 
-<<<<<<< HEAD
-      addToast('Trip saved successfully! Check your history.', 'success');
-=======
       addToast('Trip saved successfully!', 'success');
 
       // Dispatch event to refresh dashboard
       window.dispatchEvent(new CustomEvent('tripSaved'));
->>>>>>> 5bb57ee0
     } catch (error) {
       console.error('Error saving trip:', error);
       addToast(
